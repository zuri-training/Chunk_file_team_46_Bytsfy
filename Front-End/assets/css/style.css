@import url('https://fonts.googleapis.com/css2?family=Montserrat:ital,wght@0,100;0,200;0,300;0,400;0,500;0,600;0,700;0,800;0,900;1,100;1,200;1,300;1,400;1,500;1,600;1,700;1,800;1,900&family=Mulish:wght@200;300;400;500;600&display=swap');
html {
    font-family: 'Montserrat', sans-serif;
    font-family: 'Mulish', sans-serif;
}

* {
    margin: 0;
    padding: 0;
    box-sizing: border-box;
}

html,
body {
    scroll-behavior: smooth;
    max-width: 100%;
    overflow-x: hidden;
}

html {
    font-size: 100%;
    box-sizing: border-box;
    scrollbar-width: none;
}

*,
*::before,
*::after {
    box-sizing: inherit;
    margin: 0;
    padding: 0;
}


/*------------------------Home Page------------------------------*/

.topnav {
    overflow: hidden;
}

.topnav .search-container {
    float: right;
}

.topnav input[type=text] {
    padding: 10px;
    margin-top: 8px;
    font-size: 17px;
    border: none;
    border-top-left-radius: 5px;
    border-bottom-left-radius: 5px;
}

.topnav input[type=text]:focus {
    border: none;
    color: #1698FF;
}

.topnav input[type=text]:hover {
    border: 2px solid#74C0FC;
}

.topnav .search-container button {
    float: right;
    padding: 10px;
    margin-top: 8px;
    margin-right: 16px;
    background-color: #0E103D;
    font-size: 17px;
    border: none;
    cursor: pointer;
    color: #fff;
    border-top-right-radius: 5px;
    border-bottom-right-radius: 5px;
}

.topnav .search-container button:hover {
    background: #ccc;
}

@media screen and (max-width: 600px) {
    .topnav .search-container {
        float: none;
    }
    .fa-search {
        display: none;
    }
    .topnav a,
    .topnav input[type=text],
    .topnav .search-container button {
        float: none;
        display: block;
        text-align: left;
        width: 100%;
        margin: 0;
        padding: 14px;
    }
    .topnav input[type=text] {
        border: 1px solid #ccc;
    }
    .signup-p {
        color: #091540;
    }
    .signup-p:hover {
        color: #fff;
        background-color: #091540;
    }
    #nav-btn1:hover {
        background-color: #0E103D;
        font-weight: 600;
        border: 1px solid #0E103D;
        width: 28vw;
        height: 19vh;
        color: #fff;
    }
    #nav-btn1 {
        color: #0E103D;
        width: 28vw !important;
        height: 8vh !important;
        padding: 8px;
    }
}


/*--------Navbar Section---------*/

.nav-ul {
    margin-left: 20%;
    color: #0E103D;
    font-weight: 600;
    font-size: 16px;
}

.nav-ul li a #home {
    color: #0E103D;
}

.nav-ul li a:hover {
    color: #74C0FC;
    font-weight: 700;
}

.dropdown-text {
    font-size: 12px;
}

#home {
    color: #0E103D;
    font-weight: 600;
    font-size: 16px;
}

#home:hover {
    color: #74C0FC;
    font-weight: 700;
}

.nav-items {
    padding: 0 20px;
    color: #0E103D;
}

.navbar-toggler {
    color: #74C0FC;
}

.nav-icon {
    color: #74C0FC;
    font-size: 28px;
}

.wide-nav {
    min-width: max-content;
}

.wide-nav {
    min-width: max-content;
}

.navbar-toggler-icon2 {
    display: inline-block;
    width: 20%;
    width: auto;
    height: 31px;
    flex: none;
    order: 0;
    flex-grow: 0;
    background-image: none;
    background-repeat: no-repeat;
    background-position: center;
    background-size: 100%;
    color: #091540;
}

.nav-link2 {
    color: #091540;
    text-decoration: none;
}

.nav-link2 {
    color: #091540;
    text-decoration: none;
    font-family: 'Mulish';
    font-style: normal;
    font-weight: 500;
    font-size: 16px;
    width: auto;
}

.dropdown1 {
    background-color: #D1EAFE;
}

.dropdown1 {
    background-color: #D1EAFE;
    color: #0E103D;
}

.dropdown-items:hover {
    background-color: #fff;
    color: #0E103D;
}

#nav-btn {
    background-color: #0E103D;
    color: #fff;
    font-weight: 600;
    width: 8vw;
    height: 6vh;
}


/* #nav-btn1 {
    color: #0E103D;
    font-weight: 600;
}

#nav-btn1:hover {
    color: #0E103D;
    font-weight: 600;
    border: 1px solid #0E103D;
    width: 8vw;
    height: 6vh;
} */

#nav-btn1 {
    color: #0E103D;
    font-weight: 600;
    border: 1px solid #0E103D;
    width: 8vw;
    height: 6vh;
}

#signup-p {
    color: #0E103D;
}

.signup-p:hover {
    color: #fff;
    background-color: #091540;
}

#nav-btn1:hover {
    background-color: #0E103D;
    font-weight: 600;
    border: 1px solid #0E103D;
    width: 8vw;
    height: 6vh;
    color: #fff;
}


/*----------hero section---------------*/

.hero {
    margin-top: 5em;
}

.hero-text {
    font-weight: 700;
    color: #0E103D;
    font-size: 60px;
}

.hero-color {
    color: #FFC700;
}

.hero-login {
    background-color: #D1EAFE;
    color: #091540;
}


/*----------about section---------------*/

.about-header {
    font-size: 32px;
    font-weight: 700;
    color: #0E103D;
    margin-top: .8em;
}

.heading {
    font-size: 48px;
    font-weight: 700;
    color: #0E103D;
}


/*----------feature section---------------*/

.feature-header {
    font-size: 32px;
    font-weight: 600;
}

#feature {
    background: url("../img/feature-bg.svg");
    background-position: center;
    background-repeat: no-repeat;
    background-size: cover;
    color: #fff;
    position: relative;
}

.feature-btn {
    margin-left: 35%;
}

.feature-text {
    color: #091540;
    font-weight: 700;
    font-size: 22px;
}


/*----------extension section---------------*/

.extension-header {
    margin-top: 3em;
    font-size: 40px;
    font-weight: 600;
    color: #091540;
}


/*----------team section---------------*/

#team {
    background: url("../img/teams-bg.svg");
    background-position: center;
    background-repeat: no-repeat;
    background-size: cover;
    color: #fff;
    position: relative;
}

.team-header {
    font-size: 28px;
    font-weight: 600;
    color: #ffC700;
}

.team-paragraph {
    color: #cccccc;
}


/*----------faqs section---------------*/

.q-form {
    background-color: #0E103D;
    color: #fff;
    height: 8vh;
    border: none;
    border-radius: 8px;
    margin-top: 2em;
    font-size: 20px;
}

.q-label {
    font-size: 20px;
    font-weight: 600;
}

.q-content {
    padding: 2px 18px;
    max-height: 0;
    overflow: hidden;
    transition: max-height 0.2s ease-out;
    background-color: #e5e9ed;
}

.drop {
    background-color: #fff;
    color: #4f4f4f;
    cursor: pointer;
    padding: 18px;
    width: 100%;
    border: none;
    text-align: left;
    outline: none;
    font-size: 20px;
    font-weight: 600;
}

.active,
.drop:hover {
    color: #0E103D;
}

.drop:after {
    content: "\003E";
    color: #0E103D;
    font-weight: bold;
    float: right;
    margin-left: 5px;
}

<<<<<<< HEAD
.active:after {
    content: "\2212";
    color: #0E103D;
=======
/* Spindles - I modified the above code to only affect FAQ as inteneded to */

.drop .active:after { 
  content: "\2212";
  color: #0e103d;
>>>>>>> 2844bf2a
}

/* I modified the above code by adding the class selector: ".drop"  */

.content {
    padding: 0px 18px;
    max-height: 0;
    overflow: hidden;
    transition: max-height 0.2s ease-out;
    background-color: #e5e9ed;
}

.faq-heading {
    font-size: 26px;
    font-weight: 700;
    color: #0E103D;
}


/*----------blog section---------------*/

.blog-header {
    font-weight: 700;
    margin: 20px 0;
    font-size: 24px;
}

.card-icon {
    width: 90%;
    height: 90%;
}


/*--------subscription Section---------*/

.Subscription {
    background-color: #D1EAFE;
}

.fa-envelope {
    color: #fff;
    font-size: 24px;
}

.btn-subscribe7 {
    font-family: 'Montserrat', sans-serif;
    background-color: #FFC700;
    color: #0E103D;
    font-weight: 800;
    border-radius: 5px;
    padding: 10px 16px;
    border: 1px solid #FFC700;
    width: 300px;
}

.btn-subscribe {
    font-family: 'Montserrat', sans-serif;
    background-color: #FFC700;
    color: #0E103D;
    font-weight: 800;
    border-radius: 5px;
    padding: 10px 16px;
    border: 1px solid #FFC700;
    width: 150px;
}

.btn-subscribe1 {
    font-family: 'Montserrat', sans-serif;
    background-color: #0E103D;
    color: #fff;
    font-weight: 600;
    border-radius: 5px;
    padding: 10px 16px;
    border: 1px solid #0E103D;
    width: 150px;
}

.btn-subscribe2 {
    font-family: 'Montserrat', sans-serif;
    color: #0E103D;
    font-weight: 800;
    border-radius: 5px;
    padding: 10px 16px;
    border: 1px solid #0E103D;
    width: 150px;
    background-color: #fff;
}

.btn-subscribe3 {
    font-family: 'Montserrat', sans-serif;
    color: #0E103D;
    font-weight: 800;
    border-radius: 5px;
    padding: 10px 16px;
    border: 1px solid#74C0FC;
    width: 150px;
    background-color: #74C0FC;
}

.btn-subscribe4 {
    font-family: 'Montserrat', sans-serif;
    color: #74C0FC;
    font-weight: 800;
    border-radius: 5px;
    padding: 10px 16px;
    border: 1px solid #74C0FC;
    width: 150px;
    background-color: #0E103D;
}

.btn-subscribe2:hover {
    font-family: 'Montserrat', sans-serif;
    color: #fff;
    font-weight: 800;
    border-radius: 5px;
    padding: 10px 16px;
    border: 1px solid #0E103D;
    width: 150px;
    background-color: #0E103D;
}

.btn-subscribe4:hover {
    font-family: 'Montserrat', sans-serif;
    color: #0E103D;
    font-weight: 800;
    border-radius: 5px;
    padding: 10px 16px;
    border: 1px solid #74C0FC;
    width: 150px;
    background-color: #74C0FC;
}

.btn-subscribe5 {
    font-family: 'Montserrat', sans-serif;
    color: #0E103D;
    font-weight: 800;
    border-radius: 5px;
    padding: 10px 16px;
    border: 1px solid #FFf;
    width: 250px;
}

.btn-subscribe5:hover {
    font-family: 'Montserrat', sans-serif;
    color: #fff;
    font-weight: 800;
    border-radius: 5px;
    padding: 10px 16px;
    border: 1px solid #0E103D;
    width: 250px;
    background-color: #0E103D;
}

.btn-subscribe6 {
    font-family: 'Montserrat', sans-serif;
    background-color: #848A9F;
    color: #fff;
    font-weight: 600;
    border-radius: 5px;
    padding: 10px 16px;
    border: 1px solid #848A9F;
    width: 250px;
}


/*------------------------API Page------------------------------*/


/* .has-search .form-control-feedback {
    position: absolute;
    z-index: 2;
    display: block;
    width: 2.375rem;
    height: 2.375rem;
    line-height: 2.375rem;
    text-align: center;
    pointer-events: none;
    color: #aaa;
} */

.bytsfy_guide .bytsfy_guide1 {
    width: 40%;
}

.bytsfy_guide h4 {
    color: #555555;
    font-family: "Montserrat", sans-serif;
    font-weight: 600;
    font-size: 30px;
}

.doc_input input {
    width: 60%;
    font-family: "Mulish", sans-serif;
    background-color: #ececf8;
    padding-left: 10px;
    padding-top: 12px;
    padding-bottom: 12px;
    margin-left: 38px;
    border: none;
    border-top-right-radius: 4px;
    border-bottom-right-radius: 4px;
}

.doc_input .fa-search {
    position: absolute;
    top: 61.8px;
    padding: 15.5px;
    background-color: #ececf8;
    border-bottom-left-radius: 4px;
    border-top-left-radius: 4px;
}

.Doc_table_data1 h4 {
    font-family: "Montserrat", sans-serif;
    padding-top: 15x;
    font-weight: 700;
    font-size: large;
    /* color: #091540; */
    /* padding-bottom: 20px; */
}

.API-header {
    margin: 48px 0 24px 0;
    font-weight: 700;
}

.dot {
    height: 10px;
    width: 10px;
    background-color: #bbb;
    border-radius: 50%;
    display: inline-block;
}

.Doc_table_data2 h3 {
    font-family: "Montserrat", sans-serif;
    padding-top: 50px;
    font-weight: 700;
    padding-bottom: 15px;
}

.bytfy-guide {
    font-weight: 800;
    font-size: 24px;
}

.API-List a {
    list-style: none;
    text-decoration: none;
    color: #142a7a;
    font-family: 'Montserrat', sans-serif;
    font-weight: 700;
    font-size: 20px;
}

.has-search .form-control {
    padding-left: 2.375rem;
}

.has-search .form-control-feedback {
    position: absolute;
    z-index: 2;
    display: block;
    width: 2.375rem;
    height: 2.375rem;
    line-height: 2.375rem;
    text-align: center;
    pointer-events: none;
    color: #aaa;
}


/*------------------------Tools Page------------------------------*/

.tools-page {
    margin-left: 23%;
}

.tools-header {
    font-size: 36px;
    font-family: 'Montserrat', sans-serif;
    font-weight: 700;
    color: #0E103D;
    padding-left: 15px;
}

.choose_file label {
    display: block;
    border: 2px dashed #0E103D;
    border-radius: 10px;
    padding: 15px;
    width: calc(200% - 50px);
    margin: auto;
    text-align: center;
    cursor: pointer;
    background-color: #fff;
}

.error-file {
    display: block;
    border-radius: 10px;
    padding: 15px;
    width: calc(220% - 50px);
    margin: auto;
    text-align: center;
    cursor: pointer;
    background-color: #fff;
}

.error-p {
    margin: 10em 0 0 0;
}

.error-img {
    margin: 6em 0 6em 10em;
}

.btn-div {
    position: relative;
    text-align: center;
    float: left;
    margin-left: 44.5%;
    background-color: #0E103D;
    color: #fff;
    font-weight: 600;
    border-radius: 5px;
    padding: 10px 16px;
    border: 1px solid #0E103D;
}

.hide_file {
    position: absolute;
    z-index: 1000;
    opacity: 0;
    cursor: pointer;
    right: 0;
    top: 0;
    height: 100%;
    font-size: 24px;
    width: 100%;
}

.btn-div:hover {
    text-decoration: underline;
}

.split-bg {
    background-color: #74C0FC;
}

.divider {
    background-color: #0E103D;
    border: 2px solid #74C0FC;
}

.Split-text_header {
    font-weight: 700;
    color: #0E103D;
    margin: 25px 0 25px 40px;
    margin: 25px 0 25px 50px;
}

.Split-text_item {
    margin: 25px 0 25px 50px;
}

.split-bg_p {
    font-size: small;
}

.bg_p {
    font-size: smaller;
    margin: 25px 0 25px 50px;
}


/*------------------------tools2 Page------------------------------*/

.btn-disable {
    font-family: 'Montserrat', sans-serif;
    background-color: #cccccc;
    color: #808080;
    font-weight: 600;
    border-radius: 8px;
    padding: 10px 16px;
    border: 1px solid #cccccc;
    width: 150px;
}

.toolsNav-Icon {
    width: 30px;
    height: 30px;
}

.toolsNav-text {
    font-size: 14px;
}

.first-section-bg {
    background-color: rgba(9, 21, 64, 0.1);
    padding-top: 92px;
    padding-bottom: 83px;
    padding-right: 62px;
    padding-left: 83px;
}

.blogHeader {
    text-decoration: none;
    color: #323C60;
}

.blog-post {
    background-color: rgba(9, 21, 64, 0.1);
}

.blogh4 {
    font-size: 40px;
    color: #323C60;
}

.blogh3 {
    font-size: 40px;
    color: #091540;
    text-align: left;
    text-justify: auto;
    Line-height: 58.51px;
}

.blogh5 {
    font-size: 20px;
    text-align: left;
}

.blog-post {
    background-color: rgba(9, 21, 64, 0.1);
}

.blogh4 {
    font-size: 40px;
    color: #323C60;
}

.blogh3 {
    font-size: 40px;
    color: #091540;
    text-align: left;
    text-justify: auto;
    Line-height: 58.51px;
}

.blogh5 {
    font-size: 20px;
    color: #000000;
    font-weight: 700;
}

.blog-link-color {
    color: #091540 !important;
}

.blog-link-color {
    color: #091540 !important;
}


/*----------------------Tools-Success Page----------------------------*/

.success-zip {
    max-width: fit-content;
    padding: 0 3em 0 0;
}

.splitted-file {
    margin: 2.5em 0 3em 0;
}

.btn-Download {
    font-family: 'Montserrat', sans-serif;
    background-color: #0E103D;
    color: #fff;
    font-weight: 600;
    border-radius: 5px;
    padding: 10px 16px;
    border: 1px solid #0E103D;
    width: 250px;
}

.saveFile-header {
    font-weight: 600;
    margin-bottom: 1em;
}


/*----------------------Profile Page----------------------------*/

.Profile {
    background-color: #F8F8F8;
    padding: 20px;
    border-radius: 12px;
    box-shadow: 12px #D1EAFE;
}

#profile-btn {
    background-color: #0E103D;
    color: #fff;
    font-weight: 600;
    width: 12%;
    height: 8vh;
    border: 1px solid #0E103D;
    border-radius: 5px;
}


/*--------Personal info Section---------*/

.profile-hero {
    display: flex;
    flex-direction: row;
}

.dummy-profile {
    width: 150px;
    height: 150px;
    padding-right: 15px;
}

.Profile-name {
    color: #0E103D;
    font-weight: 600;
}

#alert-body {
    border: 1px solid#0DC00A;
    background-color: #fff;
    color: #0DC00A;
}

.user-edit {
    display: flex;
    flex-direction: row;
}

.name-header {
    color: #091540;
    font-weight: 700;
}

.name-p {
    color: #555555;
    font-weight: 500;
}

.user-edit1 {
    margin-left: 90%;
    color: #091540;
    font-weight: 600;
    font-size: 24px;
}

.Profile-email {
    color: #1698FF;
}

.Profile-heading {
    color: #0E103D;
    font-family: 'Montserrat', sans-serif;
    font-weight: 700;
}


/*--------contact info Section---------*/


/*--------Security info Section---------*/

.change-paasword {
    color: #0E103D;
    font-weight: 500;
}


/*--------------------Saved Files Page--------------------------*/

.dash-header {
    background-color: #F8F8F8;
    box-shadow: 0px 4px 4px rgba(0, 0, 0, 0.25);
    border-radius: 7px;
    padding-left: 26px;
    padding-top: 30px;
    padding-bottom: 30px;
}

.dash-box {
    background: #F8F8F8;
    box-shadow: 0px 4px 4px rgba(0, 0, 0, 0.25);
}

.dash-row {
    background: #FBFBFB;
    box-shadow: 0px 4px 4px rgba(0, 0, 0, 0.25);
}

.dash-header {
    background-color: #F8F8F8;
    box-shadow: 0px 4px 4px rgba(0, 0, 0, 0.25);
    border-radius: 7px;
    padding-left: 26px;
    padding-top: 30px;
    padding-bottom: 30px;
}

.dash-box {
    background: #F8F8F8;
    box-shadow: 0px 4px 4px rgba(0, 0, 0, 0.25);
}

.dash-row {
    background: #FBFBFB;
    box-shadow: 0px 4px 4px rgba(0, 0, 0, 0.25);
    height: 77px;
}

.dash-text {
    color: #091540;
    text-decoration: none;
}

.dash-table-row {
    max-width: 100%;
}

.dash-table {
    border-collapse: separate;
    border-spacing: 0 15px;
    width: 100%;
}

.saved-check {
    width: 32px;
    height: 32px;
    background: #D9D9D9;
    border-radius: 8px;
    border: none;
}

.fileHistoryButon {
    width: 126px;
    height: 25px;
    align-items: center;
    padding: 2.5px 10px 5px 10px;
    background: rgba(13, 192, 10, 0.3);
    color: #0DC00A;
    border-radius: 10px;
    border: none;
}

.fileHistoryButon2 {
    width: 126px;
    height: 25px;
    align-items: center;
    padding: 2.5px 10px;
    background: rgba(230, 47, 47, 0.3);
    border-radius: 10px;
    color: #E62F2F;
    border: none;
}


/*------------------------Login/Signup Page------------------------------*/

.btn-social {
    font-family: 'Montserrat', sans-serif;
    background-color: #fff;
    color: #0E103D;
    font-weight: 400;
    border-radius: 5px;
    padding: 10px 16px;
    border: 1px solid #0E103D;
    width: 485px;
    height: 7vh;
}

.btn-newbtn {
    background-color: #091540;
    color: #fff;
    height: 7vh;
}

.btn-newbtn:hover {
    background-color: #091540;
    color: #fff;
    height: 7vh;
}

a:hover {
    list-style-type: none;
    text-decoration: none;
}

a .account {
    margin-top: 40px;
}

.account-header {
    margin-top: 4px;
    color: #091540;
    font-weight: 700;
}

.account-p {
    margin-bottom: 28px;
}


/*------------------------Contact Page------------------------------*/

.contact-header {
    font-size: 40px;
    font-family: 'Montserrat', sans-serif;
    font-weight: 700;
    color: #0E103D;
    padding-left: 15px;
}

.contact-paragraph {
    font-family: 'Mulish', sans-serif;
    color: #0E103D;
}

.btn-contact {
    font-family: 'Montserrat', sans-serif;
    background-color: #0E103D;
    color: #fff;
    font-weight: bold;
    border-radius: 8px;
    border-radius: 5px;
    padding: 10px 14px;
}

.map {
    width: 100%;
}

#exampleInputEmail1,
#exampleFormControlSelect1,
#exampleFormControlTextarea1 {
    border: 1px solid#4f4f4f;
}


/*--------------------------Footer Pages------------------------*/

.footer {
    background: url("../img/Footer-Bg-Desktop.png");
    background-position: center;
    background-repeat: no-repeat;
    background-size: cover;
    color: #fff;
    background-color: #FFC700;
    position: relative;
    color: #fff;
}

.copyright {
    background: url("../img/CopyrightBG-Desktop.png");
    background-position: center;
    background-repeat: no-repeat;
    background-size: cover;
    position: relative;
    color: #fff;
}

li {
    list-style-type: none;
    text-decoration: none;
}

ul a {
    text-decoration: none;
    color: rgb(216, 216, 216);
    padding: 1px;
}

ul a:hover {
    color: #ffC700;
}

.footer-header {
    padding-top: 48px;
    font-size: 20px;
}

.footer-header:hover {
    color: #ffC700;
}

.termspolicy {
    display: flex;
    flex-direction: row;
    color: #fff;
}

.copy-span {
    color: #ffC700;
    font-weight: 600;
}

.chatimg {
    width: 60px;
}

.chattext {
    padding-left: 20px;
}

.footer-chat {
    border: 1px solid #FFC700;
    padding: 25px 0px 15px 40px;
    border-top-left-radius: 25px;
    border-top-right-radius: 25px;
}

.footer-line {
    border: 1px solid #FFC700;
    margin: auto;
}

.copyright1 {
    color: #fff;
}

.footer-p {
    color: #fff;
    font-size: 12px;
}

@media (max-width: 500px) {
    .first-section-bg {
        background-color: rgba(9, 21, 64, 0.1);
        padding-top: 12px;
        padding-bottom: 13px;
        padding-right: 12px;
        padding-left: 13px;
    }
    card {
        width: 100%;
    }
}

<<<<<<< HEAD
@media (max-width: 650px) {
    .login-hero {
        width: 100%;
        height: 100%;
    }
    .btn-social {
        width: 360px;
    }
    .account {
        margin-top: 20px;
    }
    /*------------------------contact Page------------------------------*/
    .contact-paragraph {
        font-size: 16px;
    }
    .contact-header {
        font-size: 32px;
        font-weight: 700;
    }
    /*------------------------Tools Page------------------------------*/
    .splitted-file {
        margin: -5em -2em 1.5em -2em;
    }
    .saveFile-header {
        text-align: center;
        font-weight: 700;
        color: #091540;
        font-size: 32px;
    }
    .saveFile-icons {
        width: 40%;
        height: 30%;
        margin: 0 4.5em;
    }
    .saveDownload {
        margin-left: -12%;
        margin-bottom: 24px;
    }
    .btn-Download {
        width: 150px;
    }
    .d-flex {
        flex-direction: column;
    }
    #split-icon {
        width: 25%;
        height: 25%;
        margin: 0 0 5% 15%;
    }
    .tools-header {
        font-size: 32px;
        margin: 0 0 5% -47%;
    }
    .btn-div {
        margin-left: 25%;
        margin-bottom: 3%;
    }
    .split-bg_p {
        font-size: small;
    }
    .bg_p {
        font-size: smaller;
    }
    /*--------split Section--------------*/
    .choose_file label {
        display: block;
        width: calc(100% - 50px);
        /* margin: auto; */
        text-align: center;
        cursor: pointer;
        background-color: #fff;
    }
    .Split-text_header {
        margin: 5px 0 25px -25px;
        font-size: 20px;
    }
    .Split-text_item {
        margin: 5px 0 0 -55px;
        white-space: nowrap;
        overflow: hidden;
        text-overflow: ellipsis;
        margin: 5px 0 25px 15px;
        font-size: 20px;
    }
    .Split-text_item {
        margin: 5px 0 0 5px;
    }
    .Split-option_header {
        font-size: 20px;
    }
    .split-bg_p {
        margin: 10% 0 25px 50px;
    }
    .tools-nav {
        display: flex;
        flex-direction: column;
    }
    /*--------footer Section--------------*/
    .termspolicy {
        margin: auto;
    }
    .footer-header {
        padding-top: 16px;
    }
    .footer-logo {
        padding-left: 0;
        padding-top: 20px;
    }
    ul a {
        padding: 0px;
        margin-left: 0;
    }
    .copy-span {
        font-weight: 400;
        font-size: 12px;
    }
    .chat-box {
        display: none;
    }
    /*--------navbar Section--------------*/
    #nav-btn {
        width: 28vw;
        height: 8vh;
    }
    .h-head {
        font-size: 32px;
        font-weight: 700;
    }
    .p-head {
        font-size: 12px;
    }
    /* #nav-btn1 {
        color: #0E103D;
        font-weight: 600;
    }
    #nav-btn1:hover {
        width: 28vw;
        height: 8vh;
    } */
    .nav-ul {
        margin-left: -2%;
    }
    .feature-text {
        display: none;
    }
    .head-paragraph {
        font-size: 14px;
    }
    .inbtn {
        display: flex;
        flex-direction: row;
        margin-bottom: 20px;
    }
    /*----------faqs section---------------*/
    .drop {
        font-size: 12px;
    }
    .feature-btn {
        margin-left: 2%;
    }
    .card-icon {
        width: 100%;
        height: 100%;
    }
    .q-form {
        height: 12vh;
        border-radius: 1px;
    }
    /*----------extension section---------------*/
    .extension-header {
        margin-top: -3em;
        font-size: 24px;
        font-weight: 600;
        color: #091540;
    }
    .extension-btn {
        display: flex;
        flex-direction: row;
        font-size: 12px;
    }
    .btn-subscribe6 {
        display: none;
    }
    .btn-subscribe5 {
        width: 300px;
        font-size: 16px;
        height: 10vh;
    }
    .feature-btn,
    .abt-btn {
        /* margin-left: 4%; */
        display: flex;
        flex-direction: row;
    }
    .hero-text {
        margin-top: -2em;
        font-size: 32px;
    }
    /*------------------------profile Page------------------------------*/
    .middle-form {
        margin-top: 1.5em;
    }
    #profile-btn {
        background-color: #0E103D;
        color: #fff;
        font-weight: 600;
        width: 100%;
        height: 8vh;
        border: 1px solid #0E103D;
        border-radius: 5px;
    }
    .small-block {
        display: block;
    }
    /* -----------------------Sign in and Sign up Section----------------- */
    .main_section {
        width: 90%;
    }
    .logo_section {
        margin: auto;
    }
    .whole_section {
        display: flex;
        flex-direction: column;
    }
    .signin_image img,
    .signup_image img {
        /* width: 60%; */
        height: auto;
        padding-left: 70px;
        /* padding-right: 60px; */
    }
    .signin {
        width: 50%;
        box-sizing: border-box;
        box-shadow: none;
        border-radius: 4px;
        padding-bottom: 30px;
    }
    .singinsectn,
    .singupsectn {
        width: 85%;
    }
    .logo_section {
        width: 60px;
        padding-bottom: 40px;
        align-content: center;
    }
    hr {
        width: 130px;
    }
    label {
        font-weight: 700;
    }
    .last_paragraph {
        color: #091540;
    }
    .signin {
        width: 50%;
        box-sizing: border-box;
        /* box-shadow: 2px 1px 4px #000000; */
    }
    .forgotpwd,
    .terms_os,
    .privacy_p,
    .sign_in,
    .sign_up {
        font-size: 12px;
        color: #091540;
    }
    .last_paragraphP {
        font-size: 12px;
        padding-top: 20px;
    }
    /* ------------------------------FAQ Section----------------------------- */
    .ask_section {
        background-color: #e3f2fe;
    }
    .ask_section_row {
        display: flex;
        flex-direction: column;
        padding-left: 70px;
        padding-top: 60px;
        padding-bottom: 40px;
    }
    .ask_section_row h1 {
        font-size: 40px;
        padding-left: 10px;
    }
    .ask_section_row h4 {
        font-size: 20px;
        padding-left: 0px;
    }
    .fa-search {
        position: absolute;
        padding: 17.5px;
        background-color: #ffffff;
        color: #808080;
    }
    .search input {
        padding-top: 14px;
        padding-bottom: 14px;
        width: 325px;
    }
    .faqs h1 {
        font-size: 40px;
        font-weight: 600;
        padding-top: 60px;
    }
    .faq_row .all_row {
        display: flex;
        flex-direction: column;
        width: 100%;
    }
    .all_row .first_column {
        width: 100%;
    }
    .all_row .second_column {
        padding-left: 0px;
        width: 100%;
    }
    .row1_column1 img {
        padding-left: 100px;
    }
    .row2_column1 img {
        padding-left: 35px;
    }
    .row3_column1 img {
        padding-left: 194px;
    }
    .row4_column1 img {
        padding-left: 205px;
    }
    .row5_column1 img {
        padding-left: 160px;
    }
    .row6_column1 img {
        padding-left: 233px;
    }
    .row7_column1 img {
        padding-left: 173px;
    }
    .row1_column2 img {
        padding-left: 37px;
    }
    .row2_column2 img {
        padding-left: 84px;
    }
    .row3_column2 img {
        padding-left: 83px;
    }
    .row4_column2 img {
        padding-left: 190px;
    }
    .row5_column2 img {
        padding-left: 55px;
    }
    .row6_column2 img {
        padding-left: 62px;
    }
=======
ul {
  list-style: none;

}
.card-img-top {
  width: 100%;
  height: 20vw;
  object-fit: cover;
 
}
a{
  color: white;
}


/** Testimonial Page **/

.testimonials h1, .testimonials h3, .testimonials p, .items h5 {
  color: #0e103d;
}

#customers-testimonials .item {
  text-align: center;
  padding: 20px;
  margin-bottom: 50px;
  opacity: .2;
  -webkit-transform: scale3d(0.8, 0.8, 1);
  transform: scale3d(0.8, 0.8, 1);
  -webkit-transition: all 0.3s ease-in-out;
  -moz-transition: all 0.3s ease-in-out;
  transition: all 0.3s ease-in-out;
}

#customers-testimonials .owl-item.active.center .item {
  opacity: 1;
  -webkit-transform: scale3d(1.0, 1.0, 1);
  transform: scale3d(1.0, 1.0, 1);
}

.owl-carousel .owl-item img {
  transform-style: preserve-3d;
  /*max-width: 80%; enable if picture is too small */
  margin: 0 auto 17px;
}
#customers-testimonials.owl-carousel .owl-dots .owl-dot.active span, #customers-testimonials.owl-carousel .owl-dots .owl-dot:hover span {
  background: #4280bd;
  transform: translate3d(0px, -50%, 0px) scale(0.6);
}

#customers-testimonials.owl-carousel .owl-dots {
  display: inline-block;
  width: 100%;
  text-align: center;
}

#customers-testimonials.owl-carousel .owl-dots .owl-dot {
  display: inline-block;
  outline: none;
}

#customers-testimonials.owl-carousel .owl-dots .owl-dot span {
  background: #111;
  display: inline-block;
  height: 20px;
  margin: 0 2px 5px;
  transform: translate3d(0px, -50%, 0px) scale(0.3);
  transform-origin: 50% 50% 0;
  transition: all 250ms ease-out 0s;
  width: 20px;
  border-radius: 100%;
}

.s2-testimonials {
	margin: 65px 0 0;
}

.s2-testimonials .tcontent h5 {
	padding-top: 0 !important;
}


.s2-testimonials img {
	max-width: 100%;
}

.s2-testimonials .image-left, .s2-testimonials .image-right {
	margin: 5px 0;
  padding-bottom: 15px;
  border-bottom: 2px solid #ccc;
}

.testimonial-button {
  display: flex;
  text-align: center;
  flex-direction: row;
  align-items: center;
  margin: 35px auto;
  width: fit-content;
}


.testimonial-button a {
  text-decoration: none;
  background: none;
  border-color: #4280bd;
  flex-direction: column;
  width: auto;
  margin: 0 10px;
  align-items: center;
}

.testimonial-button a:hover {
  text-decoration: none;
}

.testimonial-button a.bkg {
  background: #0e103d;
  color: #fff;
}

@media (min-width: 20em) {
	.s2-testimonials .image-left, .s2-testimonials .image-right {
		display: flex;
		align-items: center;
	}


	.s2-testimonials .image-left img {
		margin-right: 25px;
		float: left; /* fallback */
	}

	.s2-testimonials .image-right img {
		order: 1;
		margin-left: 25px;
		float: right; /* fallback */
	}
	
	/* clearfix for fallback */
	.s2-testimonials .image-left::after,
	.s2-testimonials .image-right::after
	{
		content: "";
  	display: block;
		clear: both;
	}
}

@media (min-width: 30em) {
	.s2-testimonials .image-left img, .s2-testimonials .image-right img
	{
		flex-shrink: 0;
	}
  
>>>>>>> 2844bf2a
}<|MERGE_RESOLUTION|>--- conflicted
+++ resolved
@@ -418,17 +418,12 @@
     margin-left: 5px;
 }
 
-<<<<<<< HEAD
-.active:after {
-    content: "\2212";
-    color: #0E103D;
-=======
+
 /* Spindles - I modified the above code to only affect FAQ as inteneded to */
 
 .drop .active:after { 
   content: "\2212";
   color: #0e103d;
->>>>>>> 2844bf2a
 }
 
 /* I modified the above code by adding the class selector: ".drop"  */
@@ -1279,368 +1274,500 @@
     }
 }
 
-<<<<<<< HEAD
 @media (max-width: 650px) {
-    .login-hero {
-        width: 100%;
-        height: 100%;
-    }
-    .btn-social {
-        width: 360px;
-    }
-    .account {
-        margin-top: 20px;
-    }
-    /*------------------------contact Page------------------------------*/
-    .contact-paragraph {
-        font-size: 16px;
-    }
-    .contact-header {
-        font-size: 32px;
-        font-weight: 700;
-    }
-    /*------------------------Tools Page------------------------------*/
-    .splitted-file {
-        margin: -5em -2em 1.5em -2em;
-    }
-    .saveFile-header {
-        text-align: center;
-        font-weight: 700;
-        color: #091540;
-        font-size: 32px;
-    }
-    .saveFile-icons {
-        width: 40%;
-        height: 30%;
-        margin: 0 4.5em;
-    }
-    .saveDownload {
-        margin-left: -12%;
-        margin-bottom: 24px;
-    }
-    .btn-Download {
-        width: 150px;
-    }
-    .d-flex {
-        flex-direction: column;
-    }
-    #split-icon {
-        width: 25%;
-        height: 25%;
-        margin: 0 0 5% 15%;
-    }
-    .tools-header {
-        font-size: 32px;
-        margin: 0 0 5% -47%;
-    }
-    .btn-div {
-        margin-left: 25%;
-        margin-bottom: 3%;
-    }
-    .split-bg_p {
-        font-size: small;
-    }
-    .bg_p {
-        font-size: smaller;
-    }
-    /*--------split Section--------------*/
-    .choose_file label {
-        display: block;
-        width: calc(100% - 50px);
-        /* margin: auto; */
-        text-align: center;
-        cursor: pointer;
-        background-color: #fff;
-    }
-    .Split-text_header {
-        margin: 5px 0 25px -25px;
-        font-size: 20px;
-    }
-    .Split-text_item {
-        margin: 5px 0 0 -55px;
-        white-space: nowrap;
-        overflow: hidden;
-        text-overflow: ellipsis;
-        margin: 5px 0 25px 15px;
-        font-size: 20px;
-    }
-    .Split-text_item {
-        margin: 5px 0 0 5px;
-    }
-    .Split-option_header {
-        font-size: 20px;
-    }
-    .split-bg_p {
-        margin: 10% 0 25px 50px;
-    }
-    .tools-nav {
-        display: flex;
-        flex-direction: column;
-    }
-    /*--------footer Section--------------*/
-    .termspolicy {
-        margin: auto;
-    }
-    .footer-header {
-        padding-top: 16px;
-    }
-    .footer-logo {
-        padding-left: 0;
-        padding-top: 20px;
-    }
-    ul a {
-        padding: 0px;
-        margin-left: 0;
-    }
-    .copy-span {
-        font-weight: 400;
-        font-size: 12px;
-    }
-    .chat-box {
-        display: none;
-    }
-    /*--------navbar Section--------------*/
-    #nav-btn {
-        width: 28vw;
-        height: 8vh;
-    }
-    .h-head {
-        font-size: 32px;
-        font-weight: 700;
-    }
-    .p-head {
-        font-size: 12px;
-    }
-    /* #nav-btn1 {
-        color: #0E103D;
-        font-weight: 600;
-    }
-    #nav-btn1:hover {
-        width: 28vw;
-        height: 8vh;
-    } */
-    .nav-ul {
-        margin-left: -2%;
-    }
-    .feature-text {
-        display: none;
-    }
-    .head-paragraph {
-        font-size: 14px;
-    }
-    .inbtn {
-        display: flex;
-        flex-direction: row;
-        margin-bottom: 20px;
-    }
-    /*----------faqs section---------------*/
-    .drop {
-        font-size: 12px;
-    }
-    .feature-btn {
-        margin-left: 2%;
-    }
-    .card-icon {
-        width: 100%;
-        height: 100%;
-    }
-    .q-form {
-        height: 12vh;
-        border-radius: 1px;
-    }
-    /*----------extension section---------------*/
-    .extension-header {
-        margin-top: -3em;
-        font-size: 24px;
-        font-weight: 600;
-        color: #091540;
-    }
-    .extension-btn {
-        display: flex;
-        flex-direction: row;
-        font-size: 12px;
-    }
-    .btn-subscribe6 {
-        display: none;
-    }
-    .btn-subscribe5 {
-        width: 300px;
-        font-size: 16px;
-        height: 10vh;
-    }
-    .feature-btn,
-    .abt-btn {
-        /* margin-left: 4%; */
-        display: flex;
-        flex-direction: row;
-    }
-    .hero-text {
-        margin-top: -2em;
-        font-size: 32px;
-    }
-    /*------------------------profile Page------------------------------*/
-    .middle-form {
-        margin-top: 1.5em;
-    }
-    #profile-btn {
-        background-color: #0E103D;
-        color: #fff;
-        font-weight: 600;
-        width: 100%;
-        height: 8vh;
-        border: 1px solid #0E103D;
-        border-radius: 5px;
-    }
-    .small-block {
-        display: block;
-    }
-    /* -----------------------Sign in and Sign up Section----------------- */
-    .main_section {
-        width: 90%;
-    }
-    .logo_section {
-        margin: auto;
-    }
-    .whole_section {
-        display: flex;
-        flex-direction: column;
-    }
-    .signin_image img,
-    .signup_image img {
-        /* width: 60%; */
-        height: auto;
-        padding-left: 70px;
-        /* padding-right: 60px; */
-    }
-    .signin {
-        width: 50%;
-        box-sizing: border-box;
-        box-shadow: none;
-        border-radius: 4px;
-        padding-bottom: 30px;
-    }
-    .singinsectn,
-    .singupsectn {
-        width: 85%;
-    }
-    .logo_section {
-        width: 60px;
-        padding-bottom: 40px;
-        align-content: center;
-    }
-    hr {
-        width: 130px;
-    }
-    label {
-        font-weight: 700;
-    }
-    .last_paragraph {
-        color: #091540;
-    }
-    .signin {
-        width: 50%;
-        box-sizing: border-box;
-        /* box-shadow: 2px 1px 4px #000000; */
-    }
-    .forgotpwd,
-    .terms_os,
-    .privacy_p,
-    .sign_in,
-    .sign_up {
-        font-size: 12px;
-        color: #091540;
-    }
-    .last_paragraphP {
-        font-size: 12px;
-        padding-top: 20px;
-    }
-    /* ------------------------------FAQ Section----------------------------- */
-    .ask_section {
-        background-color: #e3f2fe;
-    }
-    .ask_section_row {
-        display: flex;
-        flex-direction: column;
-        padding-left: 70px;
-        padding-top: 60px;
-        padding-bottom: 40px;
-    }
-    .ask_section_row h1 {
-        font-size: 40px;
-        padding-left: 10px;
-    }
-    .ask_section_row h4 {
-        font-size: 20px;
-        padding-left: 0px;
-    }
-    .fa-search {
-        position: absolute;
-        padding: 17.5px;
-        background-color: #ffffff;
-        color: #808080;
-    }
-    .search input {
-        padding-top: 14px;
-        padding-bottom: 14px;
-        width: 325px;
-    }
-    .faqs h1 {
-        font-size: 40px;
-        font-weight: 600;
-        padding-top: 60px;
-    }
-    .faq_row .all_row {
-        display: flex;
-        flex-direction: column;
-        width: 100%;
-    }
-    .all_row .first_column {
-        width: 100%;
-    }
-    .all_row .second_column {
-        padding-left: 0px;
-        width: 100%;
-    }
-    .row1_column1 img {
-        padding-left: 100px;
-    }
-    .row2_column1 img {
-        padding-left: 35px;
-    }
-    .row3_column1 img {
-        padding-left: 194px;
-    }
-    .row4_column1 img {
-        padding-left: 205px;
-    }
-    .row5_column1 img {
-        padding-left: 160px;
-    }
-    .row6_column1 img {
-        padding-left: 233px;
-    }
-    .row7_column1 img {
-        padding-left: 173px;
-    }
-    .row1_column2 img {
-        padding-left: 37px;
-    }
-    .row2_column2 img {
-        padding-left: 84px;
-    }
-    .row3_column2 img {
-        padding-left: 83px;
-    }
-    .row4_column2 img {
-        padding-left: 190px;
-    }
-    .row5_column2 img {
-        padding-left: 55px;
-    }
-    .row6_column2 img {
-        padding-left: 62px;
-    }
-=======
+
+  .login-hero {
+    width: 100%;
+    height: 100%;
+  }
+  .btn-social {
+    width: 360px;
+  }
+  .account {
+    margin-top: 20px;
+  }
+  /*------------------------contact Page------------------------------*/
+  .contact-paragraph {
+    font-size: 16px;
+  }
+  .contact-header {
+    font-size: 32px;
+    font-weight: 700;
+  }
+  /*------------------------Tools Page------------------------------*/
+  .splitted-file {
+    margin: -5em -2em 1.5em -2em;
+  }
+  .saveFile-header {
+    text-align: center;
+    font-weight: 700;
+    color: #091540;
+    font-size: 32px;
+  }
+  .saveFile-icons {
+    width: 40%;
+    height: 30%;
+    margin: 0 4.5em;
+  }
+  .saveDownload {
+    margin-left: -12%;
+    margin-bottom: 24px;
+  }
+  .btn-Download {
+    width: 150px;
+  }
+  .d-flex {
+    flex-direction: column;
+  }
+  #split-icon {
+    width: 25%;
+    height: 25%;
+    margin: 0 0 5% 15%;
+  }
+  .tools-header {
+    font-size: 32px;
+    margin: 0 0 5% -47%;
+  }
+  .btn-div {
+    margin-left: 25%;
+    margin-bottom: 3%;
+  }
+  .split-bg_p {
+    font-size: small;
+  }
+  .bg_p {
+    font-size: smaller;
+  }
+  /*--------split Section--------------*/
+  .choose_file label {
+    display: block;
+    width: calc(100% - 50px);
+    /* margin: auto; */
+    text-align: center;
+    cursor: pointer;
+    background-color: #fff;
+  }
+  .Split-text_header {
+    margin: 5px 0 25px -25px;
+    font-size: 20px;
+  }
+  .Split-text_item {
+    margin: 5px 0 0 -55px;
+    white-space: nowrap;
+    overflow: hidden;
+    text-overflow: ellipsis;
+    margin: 5px 0 25px 15px;
+    font-size: 20px;
+  }
+  .Split-text_item {
+    margin: 5px 0 0 5px;
+  }
+  .Split-option_header {
+    font-size: 20px;
+  }
+  .split-bg_p {
+    margin: 10% 0 25px 50px;
+  }
+  .tools-nav {
+    display: flex;
+    flex-direction: column;
+  }
+  /*--------footer Section--------------*/
+  .termspolicy {
+    margin: auto;
+  }
+  .footer-header {
+    padding-top: 16px;
+  }
+  .footer-logo {
+    padding-left: 0;
+    padding-top: 20px;
+  }
+  ul a {
+    padding: 0px;
+    margin-left: 0;
+  }
+  .copy-span {
+    font-weight: 400;
+    font-size: 12px;
+  }
+  .chat-box {
+    display: none;
+  }
+  /*--------navbar Section--------------*/
+  #nav-btn {
+    width: 28vw;
+    height: 8vh;
+  }
+  .h-head {
+    font-size: 32px;
+    font-weight: 700;
+  }
+  .p-head {
+    font-size: 12px;
+  }
+  #nav-btn1 {
+    color: #0e103d;
+    font-weight: 600;
+  }
+  #nav-btn1:hover {
+    width: 28vw;
+    height: 8vh;
+  }
+  .nav-ul {
+    margin-left: -2%;
+  }
+  .feature-text {
+    display: none;
+  }
+  .head-paragraph {
+    font-size: 14px;
+  }
+  /*----------faqs section---------------*/
+  .drop {
+    font-size: 12px;
+  }
+  .feature-btn {
+    margin-left: 2%;
+  }
+  .card-icon {
+    width: 100%;
+    height: 100%;
+  }
+  .q-form {
+    height: 12vh;
+    border-radius: 1px;
+  }
+  /*----------extension section---------------*/
+  .extension-header {
+    margin-top: -3em;
+    font-size: 24px;
+    font-weight: 600;
+    color: #091540;
+  }
+  .extension-btn {
+    display: flex;
+    flex-direction: row;
+    font-size: 12px;
+  }
+  .btn-subscribe6 {
+    display: none;
+  }
+  .btn-subscribe5 {
+    width: 300px;
+    font-size: 16px;
+    height: 10vh;
+  }
+  .feature-btn,
+  .abt-btn {
+    /* margin-left: 4%; */
+    display: flex;
+    flex-direction: row;
+  }
+  .hero-text {
+    margin-top: -2em;
+    font-size: 32px;
+  }
+  /*------------------------profile Page------------------------------*/
+  .middle-form {
+    margin-top: 1.5em;
+  }
+  #profile-btn {
+    background-color: #0e103d;
+    color: #fff;
+    font-weight: 600;
+    width: 100%;
+    height: 8vh;
+    border: 1px solid #0e103d;
+    border-radius: 5px;
+  }
+  .small-block {
+    display: block;
+  }
+  /* -----------------------Sign in and Sign up Section----------------- */
+  .main_section {
+    width: 90%;
+  }
+  .logo_section {
+    margin: auto;
+  }
+  .whole_section {
+    display: flex;
+    flex-direction: column;
+  }
+  /* .whole_section .signin_image,
+  .signup_image {
+    align-content: center;
+  } */
+  .signin_image img,
+  .signup_image img {
+    /* width: 60%; */
+    height: auto;
+    padding-left: 70px;
+    /* padding-right: 60px; */
+  }
+  .signin {
+    width: 50%;
+    box-sizing: border-box;
+    box-shadow: none;
+    border-radius: 4px;
+    padding-bottom: 30px;
+  }
+  .singinsectn,
+  .singupsectn {
+    width: 85%;
+  }
+  .logo_section {
+    width: 60px;
+    padding-bottom: 40px;
+    align-content: center;
+  }
+  hr {
+    width: 130px;
+  }
+  label {
+    font-weight: 700;
+  }
+  .last_paragraph {
+    color: #091540;
+  }
+  .signin {
+    width: 50%;
+    box-sizing: border-box;
+    /* box-shadow: 2px 1px 4px #000000; */
+  }
+  .forgotpwd,
+  .terms_os,
+  .privacy_p,
+  .sign_in,
+  .sign_up {
+    font-size: 12px;
+    color: #091540;
+  }
+  .last_paragraphP {
+    font-size: 12px;
+    padding-top: 20px;
+  }
+  /* ------------------------------FAQ Section----------------------------- */
+  .ask_section {
+    background-color: #e3f2fe;
+  }
+  .ask_section_row {
+    display: flex;
+    flex-direction: column;
+    padding-left: 70px;
+    padding-top: 60px;
+    padding-bottom: 40px;
+  }
+  .ask_section_row h1 {
+    font-size: 40px;
+    padding-left: 10px;
+  }
+  .ask_section_row h4 {
+    font-size: 20px;
+    padding-left: 0px;
+  }
+  .fa-search {
+    position: absolute;
+    padding: 17.5px;
+    background-color: #ffffff;
+    color: #808080;
+  }
+  .search input {
+    padding-top: 14px;
+    padding-bottom: 14px;
+    width: 325px;
+  }
+  .faqs h1 {
+    font-size: 40px;
+    font-weight: 600;
+    padding-top: 60px;
+  }
+  .faq_row .all_row {
+    display: flex;
+    flex-direction: column;
+    width: 100%;
+  }
+  .all_row .first_column {
+    width: 100%;
+  }
+  .all_row .second_column {
+    padding-left: 0px;
+    width: 100%;
+  }
+  .row1_column1 img {
+    padding-left: 100px;
+  }
+  .row2_column1 img {
+    padding-left: 35px;
+  }
+  .row3_column1 img {
+    padding-left: 194px;
+  }
+  .row4_column1 img {
+    padding-left: 205px;
+  }
+  .row5_column1 img {
+    padding-left: 160px;
+  }
+  .row6_column1 img {
+    padding-left: 233px;
+  }
+  .row7_column1 img {
+    padding-left: 173px;
+  }
+  .row1_column2 img {
+    padding-left: 37px;
+  }
+  .row2_column2 img {
+    padding-left: 84px;
+  }
+  .row3_column2 img {
+    padding-left: 83px;
+  }
+  .row4_column2 img {
+    padding-left: 190px;
+  }
+  .row5_column2 img {
+    padding-left: 55px;
+  }
+  .row6_column2 img {
+    padding-left: 62px;
+  }
+}
+
+
+/* -------------------------------Authentication Pages Section--------------------------- */
+
+
+
+main {
+  text-align: center;
+  display: flex;
+  flex-direction: column;
+  gap: 20px;
+  
+  
+  margin-top: 90px;
+}
+.forgot{
+  gap: 5px;
+}
+
+.codecontainer {
+  display: flex;
+  align-items: center;
+  justify-content: center;
+}
+
+
+.code {
+  background-color: #e3f2fe;
+  font-size: 40px;
+  height: 60px;
+  width: 70px;
+  border: none;
+  border-bottom: 3px solid #091540;
+  outline-width: 0;
+
+  text-align: center;
+  font-weight: 200;
+
+  margin-left: 10px;
+}
+
+/*Code for removing the inner counters in the box*/
+.code::-webkit-outer-spin-button,
+.code::-webkit-inner-spin-button {
+  -webkit-appearance: none;
+  margin: 0;
+}
+
+.proceed,.continue,.pro,.butn,.btn,.ceed {
+  text-align: center;
+  background-color: #091540;
+  border: none;
+  font-weight: bolder;
+
+  background-color: #091540;
+
+  width: 30%;
+  height: 35px;
+
+  border-radius: 10px;
+  color: white;
+
+}
+
+.butn,.ceed{width: 20%; }
+b{margin-bottom: 30px;}
+.continue{
+  margin-bottom: 50px;
+}
+
+.back {
+  text-decoration: none;
+  color: #091540;
+}
+.emaili,.seti{
+  display: flex;
+  flex-direction: column;
+  
+
+  display: flex;
+  align-items: center;
+  text-align: center;
+  justify-content: center;
+  
+  gap: 10px;
+
+}
+#mail{
+  border-radius: 5px;
+  height: 30px;
+  width: 20%;
+  border: 1px solid gray;
+}
+a{text-decoration: none; }
+/* Set password*/
+.puts{
+  border-radius: 5px;
+  border: 1px solid gray;
+  width: 20%;
+  height: 30px;
+}
+
+@media only screen and (max-width: 600px) {
+  .proceed {
+      width: 50%;
+      text-align: center;
+  }
+
+  .codecontainer {
+      flex-wrap: wrap;
+  }
+
+  .code {
+      font-size: 40px;
+      height: 50px;
+      max-width: 70px;
+  }
+  .butn, #mail, .btn,input{
+      width: 60%;
+  }
+}
+
+/*------------------Resource Page Section--------------------*/
+.pg1,.pg2,.pg3,.pg4,.pg5,.pg6 {
+  text-align: left;
+  margin-left: 90px;
+  width: 80%;
+  line-height: 2.0;
+  word-spacing: 3px;
+
+
+}
+
 ul {
   list-style: none;
 
@@ -1795,5 +1922,4 @@
 		flex-shrink: 0;
 	}
   
->>>>>>> 2844bf2a
 }