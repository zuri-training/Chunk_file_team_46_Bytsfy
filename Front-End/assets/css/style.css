
@import url('https://fonts.googleapis.com/css2?family=Montserrat:ital,wght@0,100;0,200;0,300;0,400;0,500;0,600;0,700;0,800;0,900;1,100;1,200;1,300;1,400;1,500;1,600;1,700;1,800;1,900&family=Mulish:wght@200;300;400;500;600&display=swap');
html {
    font-family: 'Montserrat', sans-serif;
    font-family: 'Mulish', sans-serif;
}

* {
    margin: 0;
    padding: 0;
    box-sizing: border-box;
}

html,
body {
    scroll-behavior: smooth;
    max-width: 100%;
    overflow-x: hidden;
}

html {
    font-size: 100%;
    box-sizing: border-box;
    scrollbar-width: none;
}

*,
*::before,
*::after {
    box-sizing: inherit;
    margin: 0;
    padding: 0;
}


/*------------------------Contact Page------------------------------*/

.contact-header {
    font-size: 40px;
    font-family: 'Montserrat', sans-serif;
    font-weight: 700;
    color: #0E103D;
    padding-left: 15px;
}

.contact-paragraph {
    font-family: 'Mulish', sans-serif;
    color: #0E103D;
}

.btn-contact {
    font-family: 'Montserrat', sans-serif;
    background-color: #0E103D;
    color: #fff;
    font-weight: bold;
    border-radius: 8px;
    border-radius: 5px;
    padding: 10px 14px;
}

.map {
    width: 100%;
}

#exampleInputEmail1,
#exampleFormControlSelect1,
#exampleFormControlTextarea1 {
    border: 1px solid#4f4f4f;
}


/*--------subscription Section---------*/

.Subscription {
    background-color: #D1EAFE;
}

.fa-envelope {
    color: #fff;
    font-size: 24px;
}

.btn-subscribe7 {
    font-family: 'Montserrat', sans-serif;
    background-color: #FFC700;
    color: #0E103D;
    font-weight: 800;
    border-radius: 5px;
    padding: 10px 16px;
    border: 1px solid #FFC700;
    width: 300px;
}

.btn-subscribe {
    font-family: 'Montserrat', sans-serif;
    background-color: #FFC700;
    color: #0E103D;
    font-weight: 800;
    border-radius: 5px;
    padding: 10px 16px;
    border: 1px solid #FFC700;
    width: 150px;
}

.btn-subscribe1 {
    font-family: 'Montserrat', sans-serif;
    background-color: #0E103D;
    color: #fff;
    font-weight: 600;
    border-radius: 5px;
    padding: 10px 16px;
    border: 1px solid #0E103D;
    width: 150px;
}

.btn-subscribe2 {
    font-family: 'Montserrat', sans-serif;
    color: #0E103D;
    font-weight: 800;
    border-radius: 5px;
    padding: 10px 16px;
    border: 1px solid #0E103D;
    width: 150px;
    background-color: #fff;
}

.btn-subscribe3 {
    font-family: 'Montserrat', sans-serif;
    color: #0E103D;
    font-weight: 800;
    border-radius: 5px;
    padding: 10px 16px;
<<<<<<< HEAD
    border: 2px solid #74C0FC;
=======
    border: 1px solid#74C0FC;
>>>>>>> 7a9ef2a3
    width: 150px;
    background-color: #74C0FC;
}

.btn-subscribe4 {
    font-family: 'Montserrat', sans-serif;
    color: #74C0FC;
    font-weight: 800;
    border-radius: 5px;
    padding: 10px 16px;
    border: 1px solid #74C0FC;
    width: 150px;
    background-color: #0E103D;
}

.btn-subscribe2:hover {
    font-family: 'Montserrat', sans-serif;
    color: #fff;
    font-weight: 800;
    border-radius: 5px;
    padding: 10px 16px;
    border: 1px solid #0E103D;
    width: 150px;
    background-color: #0E103D;
}

.btn-subscribe4:hover {
    font-family: 'Montserrat', sans-serif;
    color: #0E103D;
    font-weight: 800;
    border-radius: 5px;
    padding: 10px 16px;
    border: 1px solid #74C0FC;
    width: 150px;
    background-color: #74C0FC;
}

.btn-subscribe5 {
    font-family: 'Montserrat', sans-serif;
    color: #0E103D;
    font-weight: 800;
    border-radius: 5px;
    padding: 10px 16px;
    border: 1px solid #FFf;
    width: 250px;
}

.btn-subscribe5:hover {
    font-family: 'Montserrat', sans-serif;
    color: #fff;
    font-weight: 800;
    border-radius: 5px;
    padding: 10px 16px;
    border: 1px solid #0E103D;
    width: 250px;
    background-color: #0E103D;
}

.btn-subscribe6 {
    font-family: 'Montserrat', sans-serif;
    background-color: #848A9F;
    color: #fff;
    font-weight: 600;
    border-radius: 5px;
    padding: 10px 16px;
    border: 1px solid #848A9F;
    width: 250px;
}


/*-----------------Blog Page--------------*/


/*-----------------Blog Page--------------*/

.first-section-bg {
    background-color: rgba(9, 21, 64, 0.1);
    padding-top: 92px;
    padding-bottom: 83px;
    padding-right: 62px;
    padding-left: 83px;
}

.blogHeader {
    text-decoration: none;
    color: #323C60;
}

.blog-post {
    background-color: rgba(9, 21, 64, 0.1);
}

.blogh4 {
    font-size: 40px;
    color: #323C60;
}

.blogh3 {
    font-size: 40px;
    color: #091540;
    text-align: left;
    text-justify: auto;
    Line-height: 58.51px;
}

.blogh5 {
    font-size: 20px;
    text-align: left;
}

@media (max-width: 500px) {
    .first-section-bg {
        background-color: rgba(9, 21, 64, 0.1);
        padding-top: 12px;
        padding-bottom: 13px;
        padding-right: 12px;
        padding-left: 13px;
    }

    card {
        width: 100%;
    }
}

.blog-post {
    background-color: rgba(9, 21, 64, 0.1);
}

.blogh4 {
    font-size: 40px;
    color: #323C60;
}

.blogh3 {
    font-size: 40px;
    color: #091540;
    text-align: left;
    text-justify: auto;
    Line-height: 58.51px;
}

.blogh5 {
    font-size: 20px;
    color: #000000;
    font-weight: 700;
}

.blog-link-color {
    color: #091540 !important;
}

.blog-link-color {
    color: #091540 !important;
}


/*------------------------Tools Page------------------------------*/

.tools-page {
    margin-left: 30%;
}

.tools-header {
    font-size: 40px;
    font-family: 'Montserrat', sans-serif;
    font-weight: 700;
    color: #0E103D;
    padding-left: 15px;
}

.choose_file label {
    display: block;
    border: 2px dashed #0E103D;
    border-radius: 10px;
    padding: 15px;
    width: calc(200% - 50px);
    margin: auto;
    text-align: center;
    cursor: pointer;
    background-color: #fff;
}

.error-file {
    display: block;
    border-radius: 10px;
    padding: 15px;
    width: calc(220% - 50px);
    margin: auto;
    text-align: center;
    cursor: pointer;
    background-color: #fff;
}

.error-p {
    margin: 10em 0 0 0;
}

.error-img {
    margin: 6em 0 6em 10em;
}

.btn-div {
    position: relative;
    text-align: center;
    float: left;
    margin-left: 44.5%;
    background-color: #0E103D;
    color: #fff;
    font-weight: 600;
    border-radius: 5px;
    padding: 10px 16px;
    border: 1px solid #0E103D;
}

.hide_file {
    position: absolute;
    z-index: 1000;
    opacity: 0;
    cursor: pointer;
    right: 0;
    top: 0;
    height: 100%;
    font-size: 24px;
    width: 100%;
}

.btn-div:hover {
    text-decoration: underline;
}

.split-bg {
    background-color: #74C0FC;
}

.divider {
    background-color: #0E103D;
    border: 2px solid #74C0FC;
}

.Split-text_header {
    font-weight: 700;
    color: #0E103D;
    margin: 25px 0 25px 40px;
    margin: 25px 0 25px 50px;
}

.Split-text_item {
    margin: 25px 0 25px 50px;
}

.split-bg_p {
    font-size: small;
}

.bg_p {
    font-size: smaller;
    margin: 25px 0 25px 50px;
}


/*------------------------tools2 Page------------------------------*/

.btn-disable {
    font-family: 'Montserrat', sans-serif;
    background-color: #cccccc;
    color: #808080;
    font-weight: 600;
    border-radius: 8px;
    padding: 10px 16px;
    border: 1px solid #cccccc;
    width: 150px;
}

.toolsNav-Icon {
    width: 30px;
    height: 30px;
}

.toolsNav-text {
    font-size: 14px;
}


/*----------------------Profile Page----------------------------*/

.Profile {
    background-color: #D1EAFE;
    padding: 20px;
    border-radius: 12px;
    box-shadow: 12px #D1EAFE;
}

#profile-btn {
    background-color: #0E103D;
    color: #fff;
    font-weight: 600;
    width: 12%;
    height: 8vh;
    border: 1px solid #0E103D;
    border-radius: 5px;
}


/*--------Personal info Section---------*/

.profile-hero {
    display: flex;
    flex-direction: row;
}

.dummy-profile {
    width: 150px;
    height: 150px;
    padding-right: 15px;
}

.Profile-name {
    color: #0E103D;
    font-family: 'Montserrat', sans-serif;
    font-weight: 600;
}

.Profile-email {
    color: #1698FF;
}

.Profile-heading {
    color: #0E103D;
    font-family: 'Montserrat', sans-serif;
    font-weight: 700;
}


/*--------contact info Section---------*/


/*--------Security info Section---------*/

.change-paasword {
    color: #0E103D;
    font-weight: 500;
}


/*--------------------Saved Files Section------*/

.dash-header {
    background-color: #F8F8F8;
    box-shadow: 0px 4px 4px rgba(0, 0, 0, 0.25);
    border-radius: 7px;
    padding-left: 26px;
    padding-top: 30px;
    padding-bottom: 30px;
}

.dash-box {
    background: #F8F8F8;
    box-shadow: 0px 4px 4px rgba(0, 0, 0, 0.25);
}

.dash-row {
    background: #FBFBFB;
    box-shadow: 0px 4px 4px rgba(0, 0, 0, 0.25);
}

.dash-header {
    background-color: #F8F8F8;
    box-shadow: 0px 4px 4px rgba(0, 0, 0, 0.25);
    border-radius: 7px;
    padding-left: 26px;
    padding-top: 30px;
    padding-bottom: 30px;
}

.dash-box {
    background: #F8F8F8;
    box-shadow: 0px 4px 4px rgba(0, 0, 0, 0.25);
}

.dash-row {
    background: #FBFBFB;
    box-shadow: 0px 4px 4px rgba(0, 0, 0, 0.25);
    height: 77px;
}

.dash-text {
    color: #091540;
    text-decoration: none;
}

.dash-table-row {
    max-width: 100%;
}

.dash-table {
    border-collapse: separate;
    border-spacing: 0 15px;
    width: 100%;
}

.saved-check {
    width: 32px;
    height: 32px;
    background: #D9D9D9;
    border-radius: 8px;
    border: none;
}

.fileHistoryButon {
    width: 126px;
    height: 25px;
    align-items: center;
    padding: 2.5px 10px 5px 10px;
    background: rgba(13, 192, 10, 0.3);
    color: #0DC00A;
    border-radius: 10px;
    border: none;
}

.fileHistoryButon2 {
    width: 126px;
    height: 25px;
    align-items: center;
    padding: 2.5px 10px;
    background: rgba(230, 47, 47, 0.3);
    border-radius: 10px;
    color: #E62F2F;
    border: none;
}


/*------------------------Home Page------------------------------*/


/*----------hero section---------------*/

.hero {
    margin-top: 5em;
}

.hero-text {
    font-weight: 700;
    color: #0E103D;
    font-size: 60px;
}

.hero-color {
    color: #FFC700;
}

.hero-login {
    background-color: #D1EAFE;
    color: #091540;
}


/*----------about section---------------*/

.about-header {
    font-size: 32px;
    font-weight: 700;
    color: #0E103D;
    margin-top: .8em;
}

.heading {
    font-size: 48px;
    font-weight: 700;
    color: #0E103D;
}


/*----------feature section---------------*/

.feature-header {
    font-size: 32px;
    font-weight: 600;
}

#feature {
    background: url("../img/feature-bg.svg");
    background-position: center;
    background-repeat: no-repeat;
    background-size: cover;
    color: #fff;
    position: relative;
}

.feature-btn {
    margin-left: 35%;
}

.feature-text {
    color: #091540;
    font-weight: 700;
    font-size: 22px;
}


/*----------extension section---------------*/

.extension-header {
    margin-top: 3em;
    font-size: 40px;
    font-weight: 600;
    color: #091540;
}


/*----------team section---------------*/

#team {
    background: url("../img/teams-bg.svg");
    background-position: center;
    background-repeat: no-repeat;
    background-size: cover;
    color: #fff;
    position: relative;
}

.team-header {
    font-size: 28px;
    font-weight: 600;
    color: #ffC700;
}

.team-paragraph {
    color: #cccccc;
}


/*----------faqs section---------------*/

.q-form {
    background-color: #0E103D;
    color: #fff;
    height: 8vh;
    border: none;
    border-radius: 8px;
    margin-top: 2em;
    font-size: 20px;
}

.q-label {
    font-size: 20px;
    font-weight: 600;
}

.q-content {
    padding: 2px 18px;
    max-height: 0;
    overflow: hidden;
    transition: max-height 0.2s ease-out;
    background-color: #e5e9ed;
}

.drop {
    background-color: #fff;
    color: #4f4f4f;
    cursor: pointer;
    padding: 18px;
    width: 100%;
    border: none;
    text-align: left;
    outline: none;
    font-size: 20px;
    font-weight: 600;
}

.active,
.drop:hover {
    color: #0E103D;
}

.drop:after {
    content: "\003E";
    color: #0E103D;
    font-weight: bold;
    float: right;
    margin-left: 5px;
}

.active:after {
    content: "\2212";
    color: #0E103D;
}

.content {
    padding: 0px 18px;
    max-height: 0;
    overflow: hidden;
    transition: max-height 0.2s ease-out;
    background-color: #e5e9ed;
}

.faq-heading {
    font-size: 26px;
    font-weight: 700;
    color: #0E103D;
}


/*----------blog section---------------*/

.blog-header {
    font-weight: 700;
    margin: 20px 0;
    font-size: 24px;
}

.card-icon {
    width: 90%;
    height: 90%;
}


/*--------Navbar Section---------*/

.nav-ul {
    margin-left: 20%;
    color: #0E103D;
    font-weight: 600;
    font-size: 16px;
}

.nav-ul li a #home {
    color: #0E103D;
}

.nav-ul li a:hover {
    color: #74C0FC;
    font-weight: 700;
}

.dropdown-text {
    font-size: 12px;
}

#home {
    color: #0E103D;
    font-weight: 600;
    font-size: 16px;
}

#home:hover {
    color: #74C0FC;
    font-weight: 700;
}

.nav-items {
    padding: 0 20px;
    color: #0E103D;
}

.navbar-toggler {
    color: #74C0FC;
}

.nav-icon {
    color: #74C0FC;
    font-size: 28px;
}

.wide-nav {
    min-width: max-content;
}

.wide-nav {
    min-width: max-content;
}

.navbar-toggler-icon2 {
    display: inline-block;
    width: 20%;
    width: auto;
    height: 31px;
    flex: none;
    order: 0;
    flex-grow: 0;
    background-image: none;
    background-repeat: no-repeat;
    background-position: center;
    background-size: 100%;
    color: #091540;
}

.nav-link2 {
    color: #091540;
    text-decoration: none;
}

.nav-link2 {
    color: #091540;
    text-decoration: none;
    font-family: 'Mulish';
    font-style: normal;
    font-weight: 500;
    font-size: 16px;
    width: auto;
}

.dropdown1 {
    background-color: #D1EAFE;
}

.dropdown1 {
    background-color: #D1EAFE;
    color: #0E103D;
}

.dropdown-items:hover {
    background-color: #fff;
    color: #0E103D;
}

#nav-btn {
    background-color: #0E103D;
    color: #fff;
    font-weight: 600;
    width: 8vw;
    height: 6vh;
}

#nav-btn1 {
    color: #0E103D;
    font-weight: 600;
}

#nav-btn1:hover {
    color: #0E103D;
    font-weight: 600;
    border: 1px solid #0E103D;
    width: 8vw;
    height: 6vh;
}


/*--------Footer Section---------*/

#footer {
    background: url("../img/Footer-Bg-Desktop.png");
    background-position: center;
    background-repeat: no-repeat;
    background-size: cover;
    /* position: relative; */
    color: #fff;
    background-color: #FFC700;
    position: relative;
    color: #fff;
}

#copyright {
    background: url("../img/CopyrightBG-Desktop.png");
    background-position: center;
    background-repeat: no-repeat;
    background-size: cover;
    position: relative;
    color: #fff;
}

li {
    list-style-type: none;
    text-decoration: none;
}

ul a {
    text-decoration: none;
    color: rgb(216, 216, 216);
    padding: 1px;
}

ul a:hover {
    color: #ffC700;
}

.footer-header {
    padding-top: 48px;
    font-size: 20px;
}

.footer-header:hover {
    color: #ffC700;
}

.termspolicy {
    display: flex;
    flex-direction: row;
}

.copy-span {
    color: #ffC700;
    font-weight: 600;
}

.chatimg {
    width: 60px;
}

.chattext {
    padding-left: 20px;
}

.footer-chat {
    border: 1px solid #FFC700;
    padding: 25px 0px 15px 40px;
    border-top-left-radius: 25px;
    border-top-right-radius: 25px;
}

.footer-line {
    border: 1px solid #FFC700;
    margin: auto;
}

@media (max-width: 500px) {
    .first-section-bg {
        background-color: rgba(9, 21, 64, 0.1);
        padding-top: 12px;
        padding-bottom: 13px;
        padding-right: 12px;
        padding-left: 13px;
    }
    card {
        width: 100%;
    }
}

@media (max-width: 650px) {
    /*------------------------contact Page------------------------------*/
    .contact-paragraph {
        font-size: 16px;
    }
    .contact-header {
        font-size: 32px;
        font-weight: 700;
    }
    /*------------------------Tools Page------------------------------*/
    .d-flex {
        flex-direction: column;
    }
    #split-icon {
        width: 25%;
        height: 25%;
        margin: 0 0 5% 15%;
    }
    .tools-header {
        font-size: 32px;
        margin: 0 0 5% -47%;
    }
    .btn-div {
        margin-left: 25%;
        margin-bottom: 3%;
    }
    .split-bg_p {
        font-size: small;
    }
    .bg_p {
        font-size: smaller;
    }
    /*--------split Section--------------*/
    .choose_file label {
        display: block;
        width: calc(100% - 50px);
        /* margin: auto; */
        text-align: center;
        cursor: pointer;
        background-color: #fff;
    }
    .Split-text_header {
        margin: 5px 0 25px -25px;
        font-size: 20px;
    }
    .Split-text_item {
        margin: 5px 0 0 -55px;
        white-space: nowrap;
        overflow: hidden;
        text-overflow: ellipsis;
        margin: 5px 0 25px 15px;
        font-size: 20px;
    }
    .Split-text_item {
        margin: 5px 0 0 5px;
    }
    .Split-option_header {
        font-size: 20px;
    }
    .split-bg_p {
        margin: 10% 0 25px 50px;
    }
    .tools-nav {
        display: flex;
        flex-direction: column;
    }

    /*--------footer Section--------------*/
    .termspolicy {
        margin: auto;
    }

    .footer-header {
        padding-top: 16px;
    }

    .footer-logo {
        padding-left: 0;
        padding-top: 20px;
    }

    ul a {
        padding: 0px;
        margin-left: 0;
    }

    .copy-span {
        font-weight: 400;
        font-size: 12px;
    }

    .chat-box {
        display: none;
    }

    /*--------navbar Section--------------*/
    #nav-btn {
        width: 28vw;
        height: 8vh;
    }
<<<<<<< HEAD

=======
    .h-head {
        font-size: 32px;
        font-weight: 700;
    }
    .p-head {
        font-size: 12px;
    }
>>>>>>> 7a9ef2a3
    #nav-btn1 {
        color: #0E103D;
        font-weight: 600;
    }

    #nav-btn1:hover {
        width: 28vw;
        height: 8vh;
    }
    .nav-ul {
        margin-left: -2%;
    }
    .feature-text {
        display: none;
    }
    .head-paragraph {
        font-size: 14px;
    }
    /*----------faqs section---------------*/
    .drop {
        font-size: 12px;
    }
    .feature-btn {
        margin-left: 2%;
    }
    .card-icon {
        width: 100%;
        height: 100%;
    }
    .q-form {
        height: 12vh;
        border-radius: 1px;
    }
    /*----------extension section---------------*/
    .extension-header {
        margin-top: -3em;
        font-size: 24px;
        font-weight: 600;
        color: #091540;
    }
    .extension-btn {
        display: flex;
        flex-direction: row;
        font-size: 12px;
    }
    .btn-subscribe6 {
        display: none;
    }
    .btn-subscribe5 {
        width: 300px;
        font-size: 16px;
        height: 10vh;
    }
    .feature-btn,
    .abt-btn {
        /* margin-left: 4%; */
        display: flex;
        flex-direction: row;
    }
    .hero-text {
        margin-top: -2em;
        font-size: 32px;
    }
    /*------------------------profile Page------------------------------*/
    .middle-form {
        margin-top: 1.5em;
    }

    #profile-btn {
        background-color: #0E103D;
        color: #fff;
        font-weight: 600;
        width: 100%;
        height: 8vh;
        border: 1px solid #0E103D;
        border-radius: 5px;
    }

    .small-block {
        display: block;
    }
}

@import url("https://fonts.googleapis.com/css2?family=Montserrat:ital,wght@0,100;0,200;0,300;0,400;0,500;0,600;0,700;0,800;0,900;1,100;1,200;1,300;1,400;1,500;1,600;1,700;1,800;1,900&family=Mulish:wght@200;300;400;500;600&display=swap");
html {
  font-family: "Montserrat", sans-serif;
  font-family: "Mulish", sans-serif;
}

* {
  margin: 0;
  padding: 0;
  box-sizing: border-box;
}

html,
body {
  scroll-behavior: smooth;
  max-width: 100%;
  overflow-x: hidden;
}

html {
  font-size: 100%;
  box-sizing: border-box;
  scrollbar-width: none;
}

*,
*::before,
*::after {
  box-sizing: inherit;
  margin: 0;
  padding: 0;
}

/*------------------------Contact Page------------------------------*/

.contact-header {
  font-size: 40px;
  font-family: "Montserrat", sans-serif;
  font-weight: 700;
  color: #0e103d;
  padding-left: 15px;
}

.contact-paragraph {
  font-family: "Mulish", sans-serif;
  color: #0e103d;
}

.btn-contact {
  font-family: "Montserrat", sans-serif;
  background-color: #0e103d;
  color: #fff;
  font-weight: bold;
  border-radius: 8px;
  border-radius: 5px;
  padding: 10px 14px;
}

.map {
  width: 100%;
}

#exampleInputEmail1,
#exampleFormControlSelect1,
#exampleFormControlTextarea1 {
  border: 1px solid#4f4f4f;
}

/*--------subscription Section---------*/

.Subscription {
  background-color: #d1eafe;
}

.fa-envelope {
  color: #fff;
  font-size: 24px;
}

.btn-subscribe {
  font-family: "Montserrat", sans-serif;
  background-color: #ffc700;
  color: #0e103d;
  font-weight: 800;
  border-radius: 5px;
  padding: 10px 16px;
  border: 1px solid #ffc700;
  width: 150px;
}

.btn-subscribe1 {
  font-family: "Montserrat", sans-serif;
  background-color: #0e103d;
  color: #fff;
  font-weight: 600;
  border-radius: 5px;
  padding: 10px 16px;
  border: 1px solid #0e103d;
  width: 150px;
}

/*-----------------Blog Page--------------*/

/*-----------------Blog Page--------------*/

.first-section-bg {
  background-color: rgba(9, 21, 64, 0.1);
  padding-top: 92px;
  padding-bottom: 83px;
  padding-right: 62px;

  padding-left: 83px;
}

.blogHeader {
  text-decoration: none;
  color: #323c60;
}

.blog-post {
  background-color: rgba(9, 21, 64, 0.1);
}

.blogh4 {
  font-size: 40px;
  color: #323c60;
}

.blogh3 {
  font-size: 40px;
  color: #091540;
  text-align: left;
  text-justify: auto;
  line-height: 58.51px;
}

.blogh5 {
  font-size: 20px;
  text-align: left;
}
@media (max-width: 500px) {
  .first-section-bg {
    background-color: rgba(9, 21, 64, 0.1);
    padding-top: 12px;
    padding-bottom: 13px;
    padding-right: 12px;
    padding-left: 13px;
  }

  card {
    width: 100%;
  }
}
.blog-post {
  background-color: rgba(9, 21, 64, 0.1);
}
.blogh4 {
  font-size: 40px;
  color: #323c60;
}

.blogh3 {
  font-size: 40px;
  color: #091540;
  text-align: left;
  text-justify: auto;
  line-height: 58.51px;
}
.blogh5 {
  font-size: 20px;

  color: #000000;
  font-weight: 700;
}

.blog-link-color {
  color: #091540 !important;
}

.blog-link-color {
  color: #091540 !important;
}

/*------------------------Tools Page------------------------------*/

.tools-page {
  margin-left: 30%;
}

.tools-header {
  font-size: 40px;
  font-family: "Montserrat", sans-serif;
  font-weight: 700;
  color: #0e103d;
  padding-left: 15px;
}

.choose_file label {
  display: block;
  border: 2px dashed #0e103d;
  border-radius: 10px;
  padding: 15px;
  width: calc(200% - 50px);
  margin: auto;
  text-align: center;
  cursor: pointer;
  background-color: #fff;
}

.error-file {
  display: block;
  border-radius: 10px;
  padding: 15px;
  width: calc(220% - 50px);
  margin: auto;
  text-align: center;
  cursor: pointer;
  background-color: #fff;
}

.error-p {
  margin: 10em 0 0 0;
}

.error-img {
  margin: 6em 0 6em 10em;
}

.btn-div {
  position: relative;
  text-align: center;
  float: left;
  margin-left: 44.5%;
  background-color: #0e103d;
  color: #fff;
  font-weight: 600;
  border-radius: 5px;
  padding: 10px 16px;
  border: 1px solid #0e103d;
}

.hide_file {
  position: absolute;
  z-index: 1000;
  opacity: 0;
  cursor: pointer;
  right: 0;
  top: 0;
  height: 100%;
  font-size: 24px;
  width: 100%;
}

.btn-div:hover {
  text-decoration: underline;
}

/* 
.btn-files {
    font-family: 'Montserrat', sans-serif;
    background-color: #0E103D;
    color: #fff;
    font-weight: 600;
    border-radius: 8px;
    padding: 10px 16px;
    border: 1px solid #0E103D;
} */

.split-bg {
  background-color: #74c0fc;
}

.divider {
  background-color: #0e103d;
  border: 2px solid #74c0fc;
}

.Split-text_header {
  font-weight: 700;
  color: #0e103d;

  margin: 25px 0 25px 40px;

  margin: 25px 0 25px 50px;
}

.Split-text_item {
  margin: 25px 0 25px 50px;
}

.split-bg_p {
  font-size: small;
}

.bg_p {
  font-size: smaller;

  margin: 25px 0 25px 50px;
}

/*------------------------tools2 Page------------------------------*/

.btn-disable {
  font-family: "Montserrat", sans-serif;
  background-color: #cccccc;
  color: #808080;
  font-weight: 600;
  border-radius: 8px;
  padding: 10px 16px;
  border: 1px solid #cccccc;
  width: 150px;
}

.toolsNav-Icon {
  width: 30px;
  height: 30px;
}

.toolsNav-text {
  font-size: 14px;
}

/*----------------------Profile Page----------------------------*/

.Profile {
  background-color: #d1eafe;
  padding: 20px;
  border-radius: 12px;
  box-shadow: 12px #d1eafe;
  /* margin-left: 16px; */
}

#profile-btn {
  background-color: #0e103d;
  color: #fff;
  font-weight: 600;
  width: 12%;
  height: 8vh;
  border: 1px solid #0e103d;
  border-radius: 5px;
}

/*--------Personal info Section---------*/

.profile-hero {
  display: flex;
  flex-direction: row;
}

.dummy-profile {
  width: 150px;
  height: 150px;
  padding-right: 15px;
}

.Profile-name {
  color: #0e103d;
  font-family: "Montserrat", sans-serif;
  font-weight: 600;
}

.Profile-email {
  color: #1698ff;
}

.Profile-heading {
  color: #0e103d;
  font-family: "Montserrat", sans-serif;
  font-weight: 700;
}

/*--------contact info Section---------*/

/* -----------------------Sign in and Sign up Section----------------- */
.main_section {
  width: 80%;
  /* padding-bottom: 50px; */
}
.whole_section {
  display: flex;
  flex-direction: row;
}
.hellosection {
  padding-bottom: 20px;
  padding-top: 30px;
}
.signin_image img,
.signup_image img {
  width: 90%;
  height: auto;
}
.signin_image {
  width: 50%;
}
.signin {
  width: 50%;
  box-sizing: border-box;
  box-shadow: 2px 1px 4px #000000;
  border-radius: 4px;
  padding-bottom: 30px;
}
.singinsectn,
.singupsectn {
  width: 76%;
}
.signinup_logo {
  width: 150px;
}
h1 {
  font-family: "Montserrat", sans-serif;
  color: #091540;
}
.container_getStrtd {
  text-align: center;
}
p {
  font-family: "Mulish", sans-serif;
  font-weight: 600;
  color: #091540;
}
.google,
.github {
  border: 1px solid #cccccc;
  font-family: "Mulish", sans-serif;
  border-radius: 3px;
}
.google img {
  padding-right: 10px;
  padding-bottom: 5px;
  width: 30px;
}
hr {
  width: 130px;
}
::placeholder,
label {
  font-size: small;
  font-family: "Mulish", sans-serif;
}
label {
  font-weight: 700;
}
.last_paragraph {
  color: #091540;
}
.forgotpwd,
.terms_os,
.privacy_p,
.sign_in,
.sign_up {
  font-size: 13px;
  color: #091540;
}
form .btn {
  background-color: #091540;
  font-size: small;
  color: #ffffff;
  font-family: "Mulish", sans-serif;
}
.last_paragraphP {
  font-size: 13px;
}

/* ------------------------------FAQ Section----------------------------- */

.ask_section {
  background-color: #e3f2fe;
}
.ask_section_row {
  display: flex;
  flex-direction: row;
  padding-left: 70px;
  padding-top: 120px;
  padding-bottom: 70px;
  font-family: "Montserrat", sans-serif;
}
.ask_section_row h1 {
  font-size: 50px;
  color: #091540;
  padding-left: 50px;
}
.ask_section_row h4 {
  color: #091540;
  font-size: 22px;
  padding-left: 50px;
}
.fa-search {
  position: absolute;
  padding: 9px;
  background-color: #ffffff;
  color: #808080;
}
.search input {
  padding-top: 5px;
  padding-bottom: 5px;
  width: 500px;
  padding-left: 10px;
}
.faqs h1 {
  font-size: 55px;
  font-weight: 600;
  font-family: "Montserrat", sans-serif;
  color: #091540;
  padding-top: 50px;
}
.faq_row {
  width: 90%;
  padding-top: 10px;
}
.faq_row .all_row {
  display: flex;
  flex-direction: row;
  /* background-color: antiquewhite; */
  width: 95%;
  padding-bottom: 70px;
}
.all_row .first_column {
  width: 50%;
}
.all_row .second_column {
  padding-left: 50px;
  width: 50%;
}
.ans {
  padding: 10px 45px;
  color: #091540;
}
.question_title .btn_tile {
  font-size: large;
  text-align: left;
}
.row1_column1 img {
  padding-left: 100px;
}
.row2_column1 img {
  padding-left: 26px;
}
.row3_column1 img {
  padding-left: 206px;
}
.row4_column1 img {
  padding-left: 215px;
}
.row5_column1 img {
  padding-left: 162px;
}
.row6_column1 img {
  padding-left: 243px;
}
.row7_column1 img {
  padding-left: 178px;
}
.row1_column2 img {
  padding-left: 24px;
}
.row2_column2 img {
  padding-left: 73px;
}
.row3_column2 img {
  padding-left: 72px;
}
.row4_column2 img {
  padding-left: 190px;
}
.row5_column2 img {
  padding-left: 42px;
}
.row6_column2 img {
  padding-left: 49px;
}
.sug,
.feed,
.quest {
  color: rgb(19, 189, 19);
}

/*--------Security info Section---------*/

.change-paasword {
  color: #0e103d;
  font-weight: 500;
}

/*--------------------Saved Files Section------*/

.dash-header {
  background-color: #f8f8f8;
  box-shadow: 0px 4px 4px rgba(0, 0, 0, 0.25);
  border-radius: 7px;
  padding-left: 26px;
  padding-top: 30px;
  padding-bottom: 30px;
}

.dash-box {
  background: #f8f8f8;
  box-shadow: 0px 4px 4px rgba(0, 0, 0, 0.25);
}

.dash-row {
  background: #fbfbfb;
  box-shadow: 0px 4px 4px rgba(0, 0, 0, 0.25);
}

.dash-header {
  background-color: #f8f8f8;
  box-shadow: 0px 4px 4px rgba(0, 0, 0, 0.25);
  border-radius: 7px;
  padding-left: 26px;
  padding-top: 30px;
  padding-bottom: 30px;
}

.dash-box {
  background: #f8f8f8;
  box-shadow: 0px 4px 4px rgba(0, 0, 0, 0.25);
}

.dash-row {
  background: #fbfbfb;
  box-shadow: 0px 4px 4px rgba(0, 0, 0, 0.25);
  height: 77px;
}
.dash-text {
  color: #091540;
  text-decoration: none;
}

.dash-table-row {
  max-width: 100%;
}

.dash-table {
  border-collapse: separate;
  border-spacing: 0 15px;
  width: 100%;
  /*--- word-break: break-word;---*/
}

.saved-check {
  width: 32px;
  height: 32px;
  background: #d9d9d9;
  border-radius: 8px;
  border: none;
}

.fileHistoryButon {
  width: 126px;
  height: 25px;
  align-items: center;
  padding: 2.5px 10px 5px 10px;
  background: rgba(13, 192, 10, 0.3);
  color: #0dc00a;
  border-radius: 10px;
  border: none;
}
.fileHistoryButon2 {
  width: 126px;
  height: 25px;
  align-items: center;
  padding: 2.5px 10px;
  background: rgba(230, 47, 47, 0.3);
  border-radius: 10px;
  color: #e62f2f;
  border: none;
}

/*------------------------Home Page------------------------------*/

/*--------Navbar Section---------*/

.nav-ul {
  margin-left: 20%;
  color: #0e103d;
  font-weight: 600;
  font-size: 16px;
}

.nav-ul li a #home {
  color: #0e103d;
}

.nav-ul li a:hover {
  color: #74c0fc;
  font-weight: 700;
}

#home {
  color: #0e103d;
  font-weight: 600;
  font-size: 16px;
}

#home:hover {
  color: #74c0fc;
  font-weight: 700;
}

.nav-items {
  padding: 0 20px;
  color: #0e103d;
}

.navbar-toggler {
  color: #74c0fc;
}

.nav-icon {
  color: #74c0fc;
  font-size: 28px;
}

.wide-nav {
  min-width: max-content;
}

.wide-nav {
  min-width: max-content;
}

.navbar-toggler-icon2 {
  display: inline-block;

  width: 20%;

  width: auto;

  height: 31px;
  flex: none;
  order: 0;
  flex-grow: 0;
  background-image: none;
  background-repeat: no-repeat;
  background-position: center;
  background-size: 100%;
  color: #091540;
}

.nav-link2 {
  color: #091540;
  text-decoration: none;
}
.nav-link2 {
  color: #091540;
  text-decoration: none;

  font-family: "Mulish";
  font-style: normal;
  font-weight: 500;
  font-size: 16px;
  width: auto;
}

.dropdown1 {
  background-color: #d1eafe;
}

.dropdown1 {
  background-color: #d1eafe;
  color: #0e103d;
}

.dropdown-items:hover {
  background-color: #fff;
  color: #0e103d;
}

#nav-btn {
  background-color: #0e103d;
  color: #fff;
  font-weight: 600;
  width: 8vw;
  height: 6vh;
}

#nav-btn1 {
  color: #0e103d;
  font-weight: 600;
}

#nav-btn1:hover {
  color: #0e103d;
  font-weight: 600;
  border: 1px solid #0e103d;
  width: 8vw;
  height: 6vh;
}

/*--------Footer Section---------*/

#footer {
  background: url("../img/Footer-Bg-Desktop.png");
  background-position: center;
  background-repeat: no-repeat;
  background-size: cover;

  /* position: relative; */
  color: #fff;
  background-color: #ffc700;

  position: relative;
  color: #fff;
}

#copyright {
  background: url("../img/CopyrightBG-Desktop.png");
  background-position: center;
  background-repeat: no-repeat;
  background-size: cover;
  position: relative;
  color: #fff;
}

li {
  list-style-type: none;
  text-decoration: none;
}

ul a {
  text-decoration: none;
  color: rgb(216, 216, 216);
  padding: 1px;
}

ul a:hover {
  color: #ffc700;
}

.footer-header {
  padding-top: 48px;
  font-size: 20px;
}

.fa-brands,
.fa-solid {
  font-size: 20px;
}

.footer-header {
  padding-top: 48px;
}

.footer-header:hover {
  color: #ffc700;
}

.termspolicy {
  display: flex;
  flex-direction: row;
}

.copy-span {
  color: #ffc700;
  font-weight: 600;
}

.chatimg {
  width: 60px;
}

.chattext {
  padding-left: 20px;
}

.footer-chat {
  border: 1px solid #ffc700;
  padding: 25px 0px 15px 40px;
  border-top-left-radius: 25px;
  border-top-right-radius: 25px;
}

.footer-line {
  border: 1px solid #ffc700;
  margin: auto;
}

@media (max-width: 500px) {
  .first-section-bg {
    background-color: rgba(9, 21, 64, 0.1);
    padding-top: 12px;
    padding-bottom: 13px;
    padding-right: 12px;
    padding-left: 13px;
  }
  card {
    width: 100%;
  }
}

@media (max-width: 650px) {
  /*------------------------contact Page------------------------------*/
  .contact-paragraph {
    font-size: 16px;
  }
  .contact-header {
    font-size: 32px;
    font-weight: 700;
  }
  /*------------------------Tools Page------------------------------*/
  .d-flex {
    flex-direction: column;
  }
  #split-icon {
    width: 25%;
    height: 25%;
    margin: 0 0 5% 15%;
  }
  .tools-header {
    font-size: 32px;
    margin: 0 0 5% -47%;
  }
  .btn-div {
    margin-left: 25%;
    margin-bottom: 3%;
  }

  .split-bg_p {
    font-size: small;
  }
  .bg_p {
    font-size: smaller;
  }

  /*--------split Section--------------*/
  .choose_file label {
    display: block;
    width: calc(100% - 50px);
    /* margin: auto; */
    text-align: center;
    cursor: pointer;
    background-color: #fff;
  }
  .Split-text_header {
    margin: 5px 0 25px -25px;
    font-size: 20px;
  }
  .Split-text_item {
    margin: 5px 0 0 -55px;
    white-space: nowrap;
    overflow: hidden;
    text-overflow: ellipsis;
    margin: 5px 0 25px 15px;
    font-size: 20px;
  }
  .Split-text_item {
    margin: 5px 0 0 5px;
  }
  .Split-option_header {
    font-size: 20px;
  }
  .split-bg_p {
    margin: 10% 0 25px 50px;
  }
  .tools-nav {
    display: flex;
    flex-direction: column;
  }
  /*--------footer Section--------------*/
  .termspolicy {
    margin: auto;
  }
  .footer-header {
    padding-top: 16px;
  }
  /*--------navbar Section--------------*/
  #nav-btn {
    width: 28vw;
    height: 8vh;
  }
  #nav-btn1 {
    color: #0e103d;
    font-weight: 600;
  }
  #nav-btn1:hover {
    width: 28vw;
    height: 8vh;
  }
  .nav-ul {
    margin-left: -2%;
  }
  /*------------------------profile Page------------------------------*/
  .middle-form {
    margin-top: 1.5em;
  }
  #profile-btn {
    background-color: #0e103d;
    color: #fff;
    font-weight: 600;
    width: 100%;
    height: 8vh;
    border: 1px solid #0e103d;
    border-radius: 5px;
  }

  /* -----------------------Sign in and Sign up Section----------------- */

  .main_section {
    width: 90%;
  }
  .logo_section {
    margin: auto;
  }
  .whole_section {
    display: flex;
    flex-direction: column;
  }
  /* .whole_section .signin_image,
  .signup_image {
    align-content: center;
  } */
  .signin_image img,
  .signup_image img {
    /* width: 60%; */
    height: auto;
    padding-left: 70px;
    /* padding-right: 60px; */
  }
  .signin {
    width: 50%;
    box-sizing: border-box;
    box-shadow: none;
    border-radius: 4px;
    padding-bottom: 30px;
  }
  .singinsectn,
  .singupsectn {
    width: 85%;
  }
  .logo_section {
    width: 60px;
    padding-bottom: 40px;
    align-content: center;
  }
  hr {
    width: 130px;
  }
  label {
    font-weight: 700;
  }
  .last_paragraph {
    color: #091540;
  }
  .signin {
    width: 50%;
    box-sizing: border-box;
    /* box-shadow: 2px 1px 4px #000000; */
  }
  .forgotpwd,
  .terms_os,
  .privacy_p,
  .sign_in,
  .sign_up {
    font-size: 12px;
    color: #091540;
  }
  .last_paragraphP {
    font-size: 12px;
    padding-top: 20px;
  }

  /* ------------------------------FAQ Section----------------------------- */

  .ask_section {
    background-color: #e3f2fe;
  }
  .ask_section_row {
    display: flex;
    flex-direction: column;
    padding-left: 70px;
    padding-top: 60px;
    padding-bottom: 40px;
  }
  .ask_section_row h1 {
    font-size: 40px;
    padding-left: 10px;
  }
  .ask_section_row h4 {
    font-size: 20px;
    padding-left: 0px;
  }
  .fa-search {
    position: absolute;
    padding: 17.5px;
    background-color: #ffffff;
    color: #808080;
  }
  .search input {
    padding-top: 14px;
    padding-bottom: 14px;
    width: 325px;
  }
  .faqs h1 {
    font-size: 40px;
    font-weight: 600;
    padding-top: 60px;
  }
  .faq_row .all_row {
    display: flex;
    flex-direction: column;
    width: 100%;
  }
  .all_row .first_column {
    width: 100%;
  }
  .all_row .second_column {
    padding-left: 0px;
    width: 100%;
  }
  .row1_column1 img {
    padding-left: 100px;
  }
  .row2_column1 img {
    padding-left: 35px;
  }
  .row3_column1 img {
    padding-left: 194px;
  }
  .row4_column1 img {
    padding-left: 205px;
  }
  .row5_column1 img {
    padding-left: 160px;
  }
  .row6_column1 img {
    padding-left: 233px;
  }
  .row7_column1 img {
    padding-left: 173px;
  }
  .row1_column2 img {
    padding-left: 37px;
  }
  .row2_column2 img {
    padding-left: 84px;
  }
  .row3_column2 img {
    padding-left: 83px;
  }
  .row4_column2 img {
    padding-left: 190px;
  }
  .row5_column2 img {
    padding-left: 55px;
  }
  .row6_column2 img {
    padding-left: 62px;
  }
}
<|MERGE_RESOLUTION|>--- conflicted
+++ resolved
@@ -130,11 +130,7 @@
     font-weight: 800;
     border-radius: 5px;
     padding: 10px 16px;
-<<<<<<< HEAD
-    border: 2px solid #74C0FC;
-=======
     border: 1px solid#74C0FC;
->>>>>>> 7a9ef2a3
     width: 150px;
     background-color: #74C0FC;
 }
@@ -253,7 +249,6 @@
         padding-right: 12px;
         padding-left: 13px;
     }
-
     card {
         width: 100%;
     }
@@ -1028,43 +1023,33 @@
         display: flex;
         flex-direction: column;
     }
-
     /*--------footer Section--------------*/
     .termspolicy {
         margin: auto;
     }
-
     .footer-header {
         padding-top: 16px;
     }
-
     .footer-logo {
         padding-left: 0;
         padding-top: 20px;
     }
-
     ul a {
         padding: 0px;
         margin-left: 0;
     }
-
     .copy-span {
         font-weight: 400;
         font-size: 12px;
     }
-
     .chat-box {
         display: none;
     }
-
     /*--------navbar Section--------------*/
     #nav-btn {
         width: 28vw;
         height: 8vh;
     }
-<<<<<<< HEAD
-
-=======
     .h-head {
         font-size: 32px;
         font-weight: 700;
@@ -1072,12 +1057,10 @@
     .p-head {
         font-size: 12px;
     }
->>>>>>> 7a9ef2a3
     #nav-btn1 {
         color: #0E103D;
         font-weight: 600;
     }
-
     #nav-btn1:hover {
         width: 28vw;
         height: 8vh;
@@ -1140,7 +1123,6 @@
     .middle-form {
         margin-top: 1.5em;
     }
-
     #profile-btn {
         background-color: #0E103D;
         color: #fff;
@@ -1150,7 +1132,6 @@
         border: 1px solid #0E103D;
         border-radius: 5px;
     }
-
     .small-block {
         display: block;
     }
