--- conflicted
+++ resolved
@@ -1,531 +1,333 @@
-<<<<<<< HEAD
-@import url("https://fonts.googleapis.com/css2?family=Montserrat:ital,wght@0,100;0,200;0,300;0,400;0,500;0,600;0,700;0,800;0,900;1,100;1,200;1,300;1,400;1,500;1,600;1,700;1,800;1,900&family=Mulish:wght@200;300;400;500;600&display=swap");
-html {
-    font-family: "Montserrat", sans-serif;
-    font-family: "Mulish", sans-serif;
-}
-
-/* *{
-     margin: 0; 
-} */
-main {
-    width: 80%;
-}
-
-.whole_section {
-    display: flex;
-    flex-direction: row;
-}
-
-.hellosection {
-    padding-bottom: 20px;
-    padding-top: 30px;
-}
-
-.signin_image img,
-.signup_image img {
-    width: 90%;
-    height: auto;
-}
-
-.signin_image {
-    width: 50%;
-}
-
-.signin {
-    width: 50%;
-    box-sizing: border-box;
-    box-shadow: 2px 1px 4px #000000;
-    /* background-color: bisque; */
-    border-radius: 4px;
-    padding-bottom: 30px;
-}
-
-.singinsectn,
-.singupsectn {
-    width: 76%;
-}
-
-/* .singinsectn {
-  background-color: #f4faff;
-} */
-.signinup_logo {
-    width: 150px;
-}
-
-h1 {
-    font-family: "Montserrat", sans-serif;
-    color: #091540;
-}
-
-.container_getStrtd {
-    text-align: center;
-}
-
-p {
-    font-family: "Mulish", sans-serif;
-    font-weight: 600;
-    color: #091540;
-}
-
-.google,
-.github {
-    border: 1px solid #cccccc;
-    font-family: "Mulish", sans-serif;
-    border-radius: 3px;
-}
-
-.google img {
-    padding-right: 10px;
-    padding-bottom: 5px;
-    width: 30px;
-}
-
-hr {
-    width: 130px;
-}
-
-::placeholder,
-label {
-    font-size: small;
-    font-family: "Mulish", sans-serif;
-}
-
-label {
-  font-weight: 700;
-}
-.last_paragraph {
-  color: #091540;
-}
-
-.forgotpwd,
-.terms_os,
-.privacy_p,
-.sign_in,
-.sign_up {
-    font-size: 13px;
-    color: #091540;
-}
-
-form .btn {
-    background-color: #091540;
-    font-size: small;
-    color: #ffffff;
-    font-family: "Mulish", sans-serif;
-}
-
-.last_paragraphP {
-    font-size: 13px;
-}
-
-@media screen and (max-width: 700px) and (min-width: 200px) {
-    main {
-        width: 90%;
-    }
-
-    .logo_section {
-        margin: auto;
-    }
-
-    .whole_section {
-        display: flex;
-        flex-direction: column;
-    }
-
-    /* .whole_section .signin_image,
-    .signup_image {
-      align-content: center;
-    } */
-    .signin_image img,
-    .signup_image img {
-        /* width: 60%; */
-        height: auto;
-        padding-left: 70px;
-        /* padding-right: 60px; */
-    }
-
-    .signin {
-        width: 50%;
-        box-sizing: border-box;
-        box-shadow: none;
-        border-radius: 4px;
-        padding-bottom: 30px;
-    }
-
-    .singinsectn,
-    .singupsectn {
-        width: 85%;
-    }
-
-    .logo_section {
-        width: 60px;
-        padding-bottom: 40px;
-        align-content: center;
-    }
-
-    hr {
-        width: 130px;
-    }
-
-    label {
-        font-weight: 700;
-    }
-
-    .last_paragraph {
-        color: #091540;
-    }
-
-    .signin {
-        width: 50%;
-        box-sizing: border-box;
-        /* box-shadow: 2px 1px 4px #000000; */
-    }
-
-    .forgotpwd,
-    .terms_os,
-    .privacy_p,
-    .sign_in,
-    .sign_up {
-        font-size: 12px;
-        color: #091540;
-    }
-
-    .last_paragraphP {
-        font-size: 12px;
-        padding-top: 20px;
-    }
-}
-=======
-
-@import url("https://fonts.googleapis.com/css2?family=Montserrat:ital,wght@0,100;0,200;0,300;0,400;0,500;0,600;0,700;0,800;0,900;1,100;1,200;1,300;1,400;1,500;1,600;1,700;1,800;1,900&family=Mulish:wght@200;300;400;500;600&display=swap");
-html {
-  font-family: "Montserrat", sans-serif;
-  font-family: "Mulish", sans-serif;
-}
-/* *{
-     margin: 0; 
-} */
-main {
-  width: 80%;
-}
-.whole_section {
-  display: flex;
-  flex-direction: row;
-}
-.hellosection {
-  padding-bottom: 20px;
-  padding-top: 30px;
-}
-.signin_image img,
-.signup_image img {
-  width: 90%;
-  height: auto;
-}
-.signin_image {
-  width: 50%;
-}
-.signin {
-  width: 50%;
-  box-sizing: border-box;
-  box-shadow: 2px 1px 4px #000000;
-  /* background-color: bisque; */
-  border-radius: 4px;
-  padding-bottom: 30px;
-}
-.singinsectn,
-.singupsectn {
-  width: 76%;
-}
-/* .singinsectn {
-  background-color: #f4faff;
-} */
-.signinup_logo {
-  width: 150px;
-}
-h1 {
-  font-family: "Montserrat", sans-serif;
-  color: #091540;
-}
-.container_getStrtd {
-  text-align: center;
-}
-p {
-  font-family: "Mulish", sans-serif;
-  font-weight: 600;
-  color: #091540;
-}
-.google,
-.github {
-  border: 1px solid #cccccc;
-  font-family: "Mulish", sans-serif;
-  border-radius: 3px;
-}
-.google img {
-  padding-right: 10px;
-  padding-bottom: 5px;
-  width: 30px;
-}
-hr {
-  width: 130px;
-}
-::placeholder,
-label {
-  font-size: small;
-  font-family: "Mulish", sans-serif;
-}
-label {
-  font-weight: 700;
-}
-.last_paragraph {
-  color: #091540;
-}
-.forgotpwd,
-.terms_os,
-.privacy_p,
-.sign_in,
-.sign_up {
-  font-size: 13px;
-  color: #091540;
-}
-form .btn {
-  background-color: #091540;
-  font-size: small;
-  color: #ffffff;
-  font-family: "Mulish", sans-serif;
-}
-.last_paragraphP {
-  font-size: 13px;
-}
-
-@media screen and (max-width: 700px) and (min-width: 200px) {
-  main {
-    width: 90%;
-  }
-  .logo_section {
-    margin: auto;
-  }
-  .whole_section {
-    display: flex;
-    flex-direction: column;
-  }
-  /* .whole_section .signin_image,
-  .signup_image {
-    align-content: center;
-  } */
-  .signin_image img,
-  .signup_image img {
-    /* width: 60%; */
-    height: auto;
-    padding-left: 70px;
-    /* padding-right: 60px; */
-  }
-  .signin {
-    width: 50%;
-    box-sizing: border-box;
-    box-shadow: none;
-    border-radius: 4px;
-    padding-bottom: 30px;
-  }
-  .singinsectn,
-  .singupsectn {
-    width: 85%;
-  }
-  .logo_section {
-    width: 60px;
-    padding-bottom: 40px;
-    align-content: center;
-  }
-  hr {
-    width: 130px;
-  }
-  label {
-    font-weight: 700;
-  }
-  .last_paragraph {
-    color: #091540;
-  }
-  .signin {
-    width: 50%;
-    box-sizing: border-box;
-    /* box-shadow: 2px 1px 4px #000000; */
-  }
-  .forgotpwd,
-  .terms_os,
-  .privacy_p,
-  .sign_in,
-  .sign_up {
-    font-size: 12px;
-    color: #091540;
-  }
-  .last_paragraphP {
-    font-size: 12px;
-    padding-top: 20px;
-  }
-}
-
-@import url("https://fonts.googleapis.com/css2?family=Montserrat:ital,wght@0,100;0,200;0,300;0,400;0,500;0,600;0,700;0,800;0,900;1,100;1,200;1,300;1,400;1,500;1,600;1,700;1,800;1,900&family=Mulish:wght@200;300;400;500;600&display=swap");
-html {
-  font-family: "Montserrat", sans-serif;
-  font-family: "Mulish", sans-serif;
-}
-/* *{
-     margin: 0; 
-} */
-main {
-  width: 80%;
-}
-.whole_section {
-  display: flex;
-  flex-direction: row;
-}
-.hellosection {
-  padding-bottom: 20px;
-  padding-top: 30px;
-}
-.signin_image img,
-.signup_image img {
-  width: 90%;
-  height: auto;
-}
-.signin_image {
-  width: 50%;
-}
-.signin {
-  width: 50%;
-  box-sizing: border-box;
-  box-shadow: 2px 1px 4px #000000;
-  /* background-color: bisque; */
-  border-radius: 4px;
-  padding-bottom: 30px;
-}
-.singinsectn,
-.singupsectn {
-  width: 76%;
-}
-/* .singinsectn {
-  background-color: #f4faff;
-} */
-.signinup_logo {
-  width: 150px;
-}
-h1 {
-  font-family: "Montserrat", sans-serif;
-  color: #091540;
-}
-.container_getStrtd {
-  text-align: center;
-}
-p {
-  font-family: "Mulish", sans-serif;
-  font-weight: 600;
-  color: #091540;
-}
-.google,
-.github {
-  border: 1px solid #cccccc;
-  font-family: "Mulish", sans-serif;
-  border-radius: 3px;
-}
-.google img {
-  padding-right: 10px;
-  padding-bottom: 5px;
-  width: 30px;
-}
-hr {
-  width: 130px;
-}
-::placeholder,
-label {
-  font-size: small;
-  font-family: "Mulish", sans-serif;
-}
-label {
-  font-weight: 700;
-}
-.last_paragraph {
-  color: #091540;
-}
-.forgotpwd,
-.terms_os,
-.privacy_p,
-.sign_in,
-.sign_up {
-  font-size: 13px;
-  color: #091540;
-}
-form .btn {
-  background-color: #091540;
-  font-size: small;
-  color: #ffffff;
-  font-family: "Mulish", sans-serif;
-}
-.last_paragraphP {
-  font-size: 13px;
-}
-
-@media screen and (max-width: 700px) and (min-width: 200px) {
-  main {
-    width: 90%;
-  }
-  .logo_section {
-    margin: auto;
-  }
-  .whole_section {
-    display: flex;
-    flex-direction: column;
-  }
-  /* .whole_section .signin_image,
-  .signup_image {
-    align-content: center;
-  } */
-  .signin_image img,
-  .signup_image img {
-    /* width: 60%; */
-    height: auto;
-    padding-left: 70px;
-    /* padding-right: 60px; */
-  }
-  .signin {
-    width: 50%;
-    box-sizing: border-box;
-    box-shadow: none;
-    border-radius: 4px;
-    padding-bottom: 30px;
-  }
-  .singinsectn,
-  .singupsectn {
-    width: 85%;
-  }
-  .logo_section {
-    width: 60px;
-    padding-bottom: 40px;
-    align-content: center;
-  }
-  hr {
-    width: 130px;
-  }
-  label {
-    font-weight: 700;
-  }
-  .last_paragraph {
-    color: #091540;
-  }
-  .signin {
-    width: 50%;
-    box-sizing: border-box;
-    /* box-shadow: 2px 1px 4px #000000; */
-  }
-  .forgotpwd,
-  .terms_os,
-  .privacy_p,
-  .sign_in,
-  .sign_up {
-    font-size: 12px;
-    color: #091540;
-  }
-  .last_paragraphP {
-    font-size: 12px;
-    padding-top: 20px;
-  }
-}
->>>>>>> 7a9ef2a3
+
+@import url("https://fonts.googleapis.com/css2?family=Montserrat:ital,wght@0,100;0,200;0,300;0,400;0,500;0,600;0,700;0,800;0,900;1,100;1,200;1,300;1,400;1,500;1,600;1,700;1,800;1,900&family=Mulish:wght@200;300;400;500;600&display=swap");
+html {
+  font-family: "Montserrat", sans-serif;
+  font-family: "Mulish", sans-serif;
+}
+/* *{
+     margin: 0; 
+} */
+main {
+  width: 80%;
+}
+.whole_section {
+  display: flex;
+  flex-direction: row;
+}
+.hellosection {
+  padding-bottom: 20px;
+  padding-top: 30px;
+}
+.signin_image img,
+.signup_image img {
+  width: 90%;
+  height: auto;
+}
+.signin_image {
+  width: 50%;
+}
+.signin {
+  width: 50%;
+  box-sizing: border-box;
+  box-shadow: 2px 1px 4px #000000;
+  /* background-color: bisque; */
+  border-radius: 4px;
+  padding-bottom: 30px;
+}
+.singinsectn,
+.singupsectn {
+  width: 76%;
+}
+/* .singinsectn {
+  background-color: #f4faff;
+} */
+.signinup_logo {
+  width: 150px;
+}
+h1 {
+  font-family: "Montserrat", sans-serif;
+  color: #091540;
+}
+.container_getStrtd {
+  text-align: center;
+}
+p {
+  font-family: "Mulish", sans-serif;
+  font-weight: 600;
+  color: #091540;
+}
+.google,
+.github {
+  border: 1px solid #cccccc;
+  font-family: "Mulish", sans-serif;
+  border-radius: 3px;
+}
+.google img {
+  padding-right: 10px;
+  padding-bottom: 5px;
+  width: 30px;
+}
+hr {
+  width: 130px;
+}
+::placeholder,
+label {
+  font-size: small;
+  font-family: "Mulish", sans-serif;
+}
+label {
+  font-weight: 700;
+}
+.last_paragraph {
+  color: #091540;
+}
+.forgotpwd,
+.terms_os,
+.privacy_p,
+.sign_in,
+.sign_up {
+  font-size: 13px;
+  color: #091540;
+}
+form .btn {
+  background-color: #091540;
+  font-size: small;
+  color: #ffffff;
+  font-family: "Mulish", sans-serif;
+}
+.last_paragraphP {
+  font-size: 13px;
+}
+
+@media screen and (max-width: 700px) and (min-width: 200px) {
+  main {
+    width: 90%;
+  }
+  .logo_section {
+    margin: auto;
+  }
+  .whole_section {
+    display: flex;
+    flex-direction: column;
+  }
+  /* .whole_section .signin_image,
+  .signup_image {
+    align-content: center;
+  } */
+  .signin_image img,
+  .signup_image img {
+    /* width: 60%; */
+    height: auto;
+    padding-left: 70px;
+    /* padding-right: 60px; */
+  }
+  .signin {
+    width: 50%;
+    box-sizing: border-box;
+    box-shadow: none;
+    border-radius: 4px;
+    padding-bottom: 30px;
+  }
+  .singinsectn,
+  .singupsectn {
+    width: 85%;
+  }
+  .logo_section {
+    width: 60px;
+    padding-bottom: 40px;
+    align-content: center;
+  }
+  hr {
+    width: 130px;
+  }
+  label {
+    font-weight: 700;
+  }
+  .last_paragraph {
+    color: #091540;
+  }
+  .signin {
+    width: 50%;
+    box-sizing: border-box;
+    /* box-shadow: 2px 1px 4px #000000; */
+  }
+  .forgotpwd,
+  .terms_os,
+  .privacy_p,
+  .sign_in,
+  .sign_up {
+    font-size: 12px;
+    color: #091540;
+  }
+  .last_paragraphP {
+    font-size: 12px;
+    padding-top: 20px;
+  }
+}
+
+@import url("https://fonts.googleapis.com/css2?family=Montserrat:ital,wght@0,100;0,200;0,300;0,400;0,500;0,600;0,700;0,800;0,900;1,100;1,200;1,300;1,400;1,500;1,600;1,700;1,800;1,900&family=Mulish:wght@200;300;400;500;600&display=swap");
+html {
+  font-family: "Montserrat", sans-serif;
+  font-family: "Mulish", sans-serif;
+}
+/* *{
+     margin: 0; 
+} */
+main {
+  width: 80%;
+}
+.whole_section {
+  display: flex;
+  flex-direction: row;
+}
+.hellosection {
+  padding-bottom: 20px;
+  padding-top: 30px;
+}
+.signin_image img,
+.signup_image img {
+  width: 90%;
+  height: auto;
+}
+.signin_image {
+  width: 50%;
+}
+.signin {
+  width: 50%;
+  box-sizing: border-box;
+  box-shadow: 2px 1px 4px #000000;
+  /* background-color: bisque; */
+  border-radius: 4px;
+  padding-bottom: 30px;
+}
+.singinsectn,
+.singupsectn {
+  width: 76%;
+}
+/* .singinsectn {
+  background-color: #f4faff;
+} */
+.signinup_logo {
+  width: 150px;
+}
+h1 {
+  font-family: "Montserrat", sans-serif;
+  color: #091540;
+}
+.container_getStrtd {
+  text-align: center;
+}
+p {
+  font-family: "Mulish", sans-serif;
+  font-weight: 600;
+  color: #091540;
+}
+.google,
+.github {
+  border: 1px solid #cccccc;
+  font-family: "Mulish", sans-serif;
+  border-radius: 3px;
+}
+.google img {
+  padding-right: 10px;
+  padding-bottom: 5px;
+  width: 30px;
+}
+hr {
+  width: 130px;
+}
+::placeholder,
+label {
+  font-size: small;
+  font-family: "Mulish", sans-serif;
+}
+label {
+  font-weight: 700;
+}
+.last_paragraph {
+  color: #091540;
+}
+.forgotpwd,
+.terms_os,
+.privacy_p,
+.sign_in,
+.sign_up {
+  font-size: 13px;
+  color: #091540;
+}
+form .btn {
+  background-color: #091540;
+  font-size: small;
+  color: #ffffff;
+  font-family: "Mulish", sans-serif;
+}
+.last_paragraphP {
+  font-size: 13px;
+}
+
+@media screen and (max-width: 700px) and (min-width: 200px) {
+  main {
+    width: 90%;
+  }
+  .logo_section {
+    margin: auto;
+  }
+  .whole_section {
+    display: flex;
+    flex-direction: column;
+  }
+  /* .whole_section .signin_image,
+  .signup_image {
+    align-content: center;
+  } */
+  .signin_image img,
+  .signup_image img {
+    /* width: 60%; */
+    height: auto;
+    padding-left: 70px;
+    /* padding-right: 60px; */
+  }
+  .signin {
+    width: 50%;
+    box-sizing: border-box;
+    box-shadow: none;
+    border-radius: 4px;
+    padding-bottom: 30px;
+  }
+  .singinsectn,
+  .singupsectn {
+    width: 85%;
+  }
+  .logo_section {
+    width: 60px;
+    padding-bottom: 40px;
+    align-content: center;
+  }
+  hr {
+    width: 130px;
+  }
+  label {
+    font-weight: 700;
+  }
+  .last_paragraph {
+    color: #091540;
+  }
+  .signin {
+    width: 50%;
+    box-sizing: border-box;
+    /* box-shadow: 2px 1px 4px #000000; */
+  }
+  .forgotpwd,
+  .terms_os,
+  .privacy_p,
+  .sign_in,
+  .sign_up {
+    font-size: 12px;
+    color: #091540;
+  }
+  .last_paragraphP {
+    font-size: 12px;
+    padding-top: 20px;
+  }
+}
+