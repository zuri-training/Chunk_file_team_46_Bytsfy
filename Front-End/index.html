--- conflicted
+++ resolved
@@ -77,7 +77,6 @@
                                             size</a>
                                     </div>
                                 </div>
-<<<<<<< HEAD
                             </div>
 
                         </li>
@@ -85,43 +84,36 @@
                             <a href="contact.html" class="nav-link">Contact</a>
                         </li>
                     </ul>
-                    <div class="nav navbar-nav navbar-right">
+                    <div class="nav navbar-nav navbar-right ">
                         <div class="dropdown ">
-                            <a href="#" class="dropdown-toggle " data-bs-toggle="dropdown">
-                                <span class=" nav-link  navbar-toggler-icon2 mb-3"><img
+                            <a href="#" class="dropdown-toggle" data-bs-toggle="dropdown">
+                                <span class=" nav-link  navbar-toggler-icon2"><img src="../assets/img/user-profile.svg" alt=""> Shawn L.</span></a>
+                            <div class=" row dropdown-menu user_dropdownmenu dropdown1 ">
+
+
+                                </li>
+                                <li class="nav-item nav-items">
+                                    <a href="contact.html" class="nav-link">Contact</a>
+                                </li>
+                                </ul>
+                                <div class="nav navbar-nav navbar-right">
+                                    <div class="dropdown ">
+                                        <a href="#" class="dropdown-toggle " data-bs-toggle="dropdown">
+                                            <span class=" nav-link  navbar-toggler-icon2 mb-3"><img
                                         src="../assets/img/user-profile.svg" alt=""> Shawn L.</span></a>
-                            <div class=" row dropdown-menu user_dropdownmenu dropdown1 ">
-
-                                <div class="m-4"><a href="" class="nav-link2">Profile</a></div>
-                                <div class="m-4"><a href="Dashboard.html" class="nav-link2">Saved Items</a></div>
-
-                                <div class=""><button href="#" class="btn btn-subscribe1 m-3"><span><i
+                                        <div class=" row dropdown-menu user_dropdownmenu dropdown1 ">
+
+                                            <div class="m-4"><a href="" class="nav-link2">Profile</a></div>
+                                            <div class="m-4"><a href="Dashboard.html" class="nav-link2">Saved Items</a></div>
+
+                                            <div class=""><button href="#" class="btn btn-subscribe1 m-3"><span><i
                                                 class="fa-solid fa-right-from-bracket"></i></span>
                                         Logout</button></div>
-=======
-                            </li>
-                            <li class="nav-item nav-items">
-                                <a href="contact.html" class="nav-link">Contact</a>
-                            </li>
-                        </ul>
-                        <div class="nav navbar-nav navbar-right ">
-                            <div class="dropdown ">
-                                <a href="#" class="dropdown-toggle" data-bs-toggle="dropdown">
-                                    <span class=" nav-link  navbar-toggler-icon2"><img src="../assets/img/user-profile.svg" alt=""> Shawn L.</span></a>
-                                <div class=" row dropdown-menu user_dropdownmenu dropdown1 ">
-
-                                    <div class="m-4"><a href="" class="nav-link2">Profile</a></div>
-                                    <div class="m-4"><a href="Dashboard.html" class="nav-link2">Saved Items</a></div>
-
-                                    <div class=""><button href="#" class="btn btn-primary m-3"><span><i class="fa-solid fa-right-from-bracket"></i></span>
-                                Logout</button></div>
+                                        </div>
+                                    </div>
                                 </div>
->>>>>>> d2b78886
                             </div>
                         </div>
-                    </div>
-                </div>
-            </div>
         </nav>
     </header>
 
