--- conflicted
+++ resolved
@@ -18,7 +18,7 @@
 
 <body>
     <header>
-<<<<<<< HEAD
+
         <nav class="navbar fixed-top navbar-expand-lg navbar-dark" style="
             height: auto;
             padding: (18px, 80px, 18px, 80px);
@@ -31,40 +31,33 @@
           ">
             <div class="container-md">
                 <button class="navbar-toggler navbar-left" type="button" data-bs-toggle="offcanvas" data-bs-target="#offCanvaslinks" aria-controls="offCanvaslinks" aria-expanded="false" aria-label="Toggle navigation">
-=======
-        <nav
-          class="navbar fixed-top navbar-expand-lg navbar-dark">
-          <div class="container-md">
-            <button
-              class="navbar-toggler navbar-left"
-              type="button"
-              data-bs-toggle="offcanvas"
-              data-bs-target="#offCanvaslinks"
-              aria-controls="offCanvaslinks"
-              aria-expanded="false"
-              aria-label="Toggle navigation"
-            >
->>>>>>> 7b40cf99
-              <span class="navbar-toggler-icon"><i class="fa-solid fa-bars" style="color:#fff;"></i></i></span>
-            </button>
+
+          <nav class="navbar fixed-top navbar-expand-lg navbar-dark">
+            <div class="container-md">
+              <button class="navbar-toggler navbar-left" type="button" data-bs-toggle="offcanvas"
+                data-bs-target="#offCanvaslinks" aria-controls="offCanvaslinks" aria-expanded="false"
+                aria-label="Toggle navigation">
+
+                <span class="navbar-toggler-icon"><i class="fa-solid fa-bars" style="color:#fff;"></i></i></span>
+              </button>
                 <a class="navbar-brand" href="#"><img src="/assets/Bytsfylogo.svg" alt="Bytsfy logo" width="80px" height="25px" /></a>
                 <button class="navbar-toggler" type="button" data-bs-toggle="collapse" data-bs-target="#navbarSupportedContent" aria-controls="navbarSupportedContent" aria-expanded="false" aria-label="Toggle navigation">
-              <span class="navbar-toggler-icon"><i class="fa-solid fa-ellipsis-vertical" style="color:#fff;"></i></span>
-            </button>
+                <span class="navbar-toggler-icon"><i class="fa-solid fa-ellipsis-vertical"
+                    style="color:#fff;"></i></span>
+              </button>
 
                 <div class="collapse navbar-collapse" id="navbarSupportedContent">
                     <div class="navbar_links">
                         <ul class="navbar-nav navbar-nav-scroll justify-items-distribute">
                             <li class="nav-item">
                                 <a class="nav-link active" aria-current="page" href="#">
-                      Home</a>
+                        Home</a>
 
                             </li>
                             <li class="nav-item dropdown">
                                 <a class="nav-link dropdown-toggle" href="#" role="button" data-bs-toggle="dropdown" aria-expanded="false">
-                      About<i class="fa-solid fa-chevron-down fa-3xs px-1"></i>
-                    </a>
-<<<<<<< HEAD
+                        About<i class="fa-solid fa-chevron-down fa-3xs px-1"></i>
+                      </a>
                                 <div class="dropdown-menu">
                                     <a class="dropdown-item" href="#">FAQ</a>
                                     <a class="dropdown-item" href="#">Testimonials</a>
@@ -80,95 +73,80 @@
                             </li>
                             <li class="nav-item dropdown">
                                 <a class="nav-link dropdown-toggle" href="#" role="button" data-bs-toggle="dropdown" aria-expanded="false">
-                      Tools<i class="fa-solid fa-chevron-down fa-3xs px-1"></i>
-                    </a>
+                    Tools<i class="fa-solid fa-chevron-down fa-3xs px-1"></i>
+                  </a>
                                 <div class="dropdown-menu">
                                     <a class="dropdown-item" href="#">API</a>
                                     <a class="dropdown-item" href="#">Documentation</a>
                                 </div>
                             </li>
                             <li class="nav-item">
-                                <a class="nav-link active" aria-current="page" href="#">Blog</a
-=======
-                    <div class="dropdown-menu">
-                      <a class="dropdown-item" href="#">FAQ</a>
-                      <a class="dropdown-item" href="#">Testimonials</a>
-                    </div>
-                  </li>
-                  <li class="nav-item dropdown">
-                    <a
-                      class="nav-link dropdown-toggle"
-                      href="#"
-                      role="button"
-                      data-bs-toggle="dropdown"
-                      aria-expanded="false">Resources<i class="fa-solid fa-chevron-down fa-3xs px-1"></i></a>
-                      <div class="dropdown-menu">
-                        <a class="dropdown-item" href="#">API</a>
-                        <a class="dropdown-item" href="#">Blog</a>
-                      </div>
+                                <a class="nav-link active" aria-current="page" href="#">Blog</a 
+                          <div class="dropdown-menu">
+                  <a class="dropdown-item" href="#">FAQ</a>
+                                <a class="dropdown-item" href="#">Testimonials</a>
+                    </div>
                     </li>
                     <li class="nav-item dropdown">
-                      <a
-                        class="nav-link dropdown-toggle"
-                        href="#"
-                        role="button"
-                        data-bs-toggle="dropdown"
-                        aria-expanded="false">
-                        Tools<i class="fa-solid fa-chevron-down fa-3xs px-1"></i>
-                      </a>
-                      <div class="dropdown-menu">
-                        <div class="row">
-                          <div class="col">
-                            <h5 class="text-center"><strong>Split Files</strong></h5>
-                            <a class="btn btn-light dropdown-item text-center" href="#">Upload Files</a>
-                            <a class="btn btn-light dropdown-item text-center" href="#">Split by line</a>
-                            <a class="btn btn-light dropdown-item text-center" href="#">Split by size</a>
+                        <a class="nav-link dropdown-toggle" href="#" role="button" data-bs-toggle="dropdown" aria-expanded="false">Resources<i class="fa-solid fa-chevron-down fa-3xs px-1"></i></a>
+                        <div class="dropdown-menu">
+                            <a class="dropdown-item" href="#">API</a>
+                            <a class="dropdown-item" href="#">Blog</a>
+                        </div>
+                    </li>
+                    <li class="nav-item dropdown">
+                        <a class="nav-link dropdown-toggle" href="#" role="button" data-bs-toggle="dropdown" aria-expanded="false">
+                  Tools<i class="fa-solid fa-chevron-down fa-3xs px-1"></i>
+                </a>
+                        <div class="dropdown-menu">
+                            <div class="row">
+                                <div class="col">
+                                    <h5 class="text-center"><strong>Split Files</strong></h5>
+                                    <a class="btn btn-light dropdown-item text-center" href="#">Upload Files</a>
+                                    <a class="btn btn-light dropdown-item text-center" href="#">Split by line</a>
+                                    <a class="btn btn-light dropdown-item text-center" href="#">Split by size</a>
+                                </div>
+                                <div class="col">
+                                    <h5 class="text-center"><strong>Convert Files</strong></h5>
+                                    <a class="btn btn-light dropdown-item text-center" href="#">Upload Files</a>
+                                    <a class="btn btn-light dropdown-item text-center" href="#">Convert CSV to JSON</a>
+                                    <a class="btn btn-light dropdown-item text-center" href="#">Convert JSON to CSV</a>
+                                    <a class="btn btn-light dropdown-item text-center" href="#">Convert CSV to Others</a>
+                                    <a class="btn btn-light dropdown-item text-center" href="#">Convert JSON to Others</a>
+
+                                </div>
+                                <div class="col">
+                                    <h5 class="text-center"><strong>Compress Files</strong></h5>
+                                    <a class="btn btn-light dropdown-item text-center" href="#">Upload Files</a>
+                                    <a class="btn btn-light dropdown-item text-center" href="#">Compress by size</a>
+                                </div>
                             </div>
-                          <div class="col">
-                            <h5 class="text-center"><strong>Convert Files</strong></h5>
-                            <a class="btn btn-light dropdown-item text-center" href="#">Upload Files</a>
-                            <a class="btn btn-light dropdown-item text-center" href="#">Convert CSV to JSON</a>
-                            <a class="btn btn-light dropdown-item text-center" href="#">Convert JSON to CSV</a>
-                            <a class="btn btn-light dropdown-item text-center" href="#">Convert CSV to Others</a>
-                            <a class="btn btn-light dropdown-item text-center" href="#">Convert JSON to Others</a>
-                            
-                          </div>
-                          <div class="col">
-                            <h5 class="text-center"><strong>Compress Files</strong></h5>
-                            <a class="btn btn-light dropdown-item text-center" href="#">Upload Files</a>
-                            <a class="btn btn-light dropdown-item text-center" href="#">Compress by size</a>
-                          </div>
-                        </div>
-                      </div>
-                    </li>
-                  <li class="nav-item">
-                    <a class="nav-link active" aria-current="page" href="#"
-                      >Blog</a
->>>>>>> 7b40cf99
-                    >
-                  </li>
-                  <li class="nav-item">
-                    <a class="nav-link active" aria-current="page" href="#"
-                      >Contact</a>
-                            </li>
-                        </ul>
-                    </div>
-                    <div class="nav navbar-nav navbar-right">
-                        <div class="dropdown">
-                            <a href="#" class="dropdown-toggle" data-bs-toggle="dropdown">
-                                <span class=" nav-link navbar_userlink navbar-toggler-icon2"><i class="fa-regular fa-circle px-2" > </i>Shawn L.   <i class="fa-solid fa-chevron-down fa-2xs px-2"></i></span></a>
-                            <div class=" row dropdown-menu user_dropdownmenu">
-                                <span class="navbar-toggler-icon2 mx-4"><i class="fa-regular fa-circle-user"></i></span>
-                                <p class="navbar_userlink mx-4">Shawn L</p>
-                                <p class="navbar_userlink mx-4">{email}</p>
-                                <a href="#" class="small navbar_userlink mx-4">My Account</a>
-                                <button href="#" class=" btn btn-primary m-4">
-                        Logout</button>
-                            </div>
-                        </div>
-                    </div>
-                </div>
-<<<<<<< HEAD
+                        </div>
+                    </li>
+                    <li class="nav-item">
+                        <a class="nav-link active" aria-current="page" href="#">Blog</a>
+                    </li>
+                    <li class="nav-item">
+                        <a class="nav-link active" aria-current="page" href="#">Contact</a>
+                    </li>
+                    </ul>
+                </div>
+                <div class="nav navbar-nav navbar-right">
+                    <div class="dropdown">
+                        <a href="#" class="dropdown-toggle" data-bs-toggle="dropdown">
+                            <span class=" nav-link navbar_userlink navbar-toggler-icon2"><i class="fa-regular fa-circle px-2">
+                    </i>Shawn L. <i class="fa-solid fa-chevron-down fa-2xs px-2"></i></span></a>
+                        <div class=" row dropdown-menu user_dropdownmenu">
+                            <span class="navbar-toggler-icon2 mx-4"><i class="fa-regular fa-circle-user"></i></span>
+                            <p class="navbar_userlink mx-4">Shawn L</p>
+                            <p class="navbar_userlink mx-4">{email}</p>
+                            <a href="#" class="small navbar_userlink mx-4">My Account</a>
+                            <button href="#" class=" btn btn-primary m-4">
+                    Logout</button>
+                        </div>
+                    </div>
+                </div>
+            </div>
         </nav>
         </div>
     </header>
@@ -184,15 +162,16 @@
                         <div class=""><a href="#" class=" nav-link text-black mt-5 mb-5">Dashboard</a></div>
                         <div class="dropdown d-block">
                             <a class="dropdown-toggle text-black pt-5 mt-5 mb-5" style="text-decoration:none !important;" href="#" role="button" data-bs-toggle="dropdown" id="sidebardropdown">
-                         My Account<i class="fa-solid fa-chevron-down fa-3xs px-1"></i>
-                       </a>
+                My Account<i class="fa-solid fa-chevron-down fa-3xs px-1"></i>
+              </a>
                             <div class="dropdown-menu" aria-labelledby="sidebardropdown">
                                 <a class="dropdown-item" href="#">My Profile</a>
                                 <a class="dropdown-item" href="#">My Security</a>
                             </div>
                         </div>
                         <div class="inneroffcanvasdiv">
-                            <a href="#" class="nav-link text-black mt-5">Logout</a></div>
+                            <a href="#" class="nav-link text-black mt-5">Logout</a>
+                        </div>
                     </div>
                 </div>
                 <div class="col-9">
@@ -262,101 +241,4 @@
     <script src="js/bootstrap.bundle.min.js"></script>
 </body>
 
-</html>
-=======
-              </div>
-            </div>
-  </nav>
-</div>
-</header>
-<main>  
-
-    <div class="container-md">
-          <div class="row mt-5">
-            <div class="sidebar-position">
-             <div  class="col-3 offcanvas-md offcanvas-start text-black outeroffcanvasdiv bg-secondary1 "  data-bs-scroll="true" tabindex="-1" id="offCanvaslinks" aria-labelledby="offCanvaslinksLabel">
-                 <div class="wrapperoffcanvasdiv  mx-5  pt-2 w-100">
-                        <h4 class="offcanvas-title  pt-2 pb-7 d-inline"   id="offCanvaslinksLabel">YOUR ACCOUNT</h4>
-                        <button type="button" class="btn-close containersm text-reset"  data-bs-dismiss="offcanvas"></button>
-                        
-                     <div class=""><a href="#" class=" nav-link text-black mt-5 mb-5">Dashboard</a></div>
-                     <div class="dropdown d-block">
-                      <a class="dropdown-toggle text-black pt-5 mt-5 mb-5" style="text-decoration:none !important;" href="#" role="button" data-bs-toggle="dropdown"  id="sidebardropdown">
-                         My Account<i class="fa-solid fa-chevron-down fa-3xs px-1"></i>
-                       </a>
-                           <div class="dropdown-menu" aria-labelledby="sidebardropdown">
-                              <a class="dropdown-item" href="#">My Profile</a>
-                              <a class="dropdown-item" href="#">My Security</a>
-                           </div>
-                       </div>
-                     <div class="inneroffcanvasdiv" >
-                     <a href="#" class="nav-link text-black mt-5">Logout</a></div>
-                 </div>
-             </div>
-            </div>
-             <div class="col-9">
-                 <div class="row mt-5" >
-                    <div><h2 class="pb-2 mt-3 ms-sm-5 formtext" >Password</h2></div>
-                     
-                     <div class="offset-sm-3 offset-lg-1 justify-content-start w-75"  id="liveAlertPlaceholder"></div>
-                        
-                      
-                     <div class="col-9 offset-sm-3 offset-lg-1">
-                      <div class="card mt-3 mb-3 w-75">                      
-                             <h3 class="card-title formtext mx-3 pt-3">Reset Password</h3>
-                             <div class="row g-0">
-                                                                 
-                                     <div class="card-body">
-                                         <div>
-                                         <label for="current-password" class="formtext my-2 w-100">Current Password</label>
-                                         <input type="password" id="current-password" class="formcontrol w-100">
-                                       </div>
-                                       <div>
-                                        <label for="new-password" class="formtext my-2 w-100">New Password</label>
-                                        <input type="password" id="new-password" class="formcontrol w-100">
-                                      </div>
-                                       <div>
-                                         <label for="confirm-password" class="formtext my-2 w-100">Confirm Password</label>
-                                         <input type="password" id="confirm-password" class="formcontrol w-100">
-                                       </div>
-                                       
-                                       <div class="d-grid gap-2 d-flex justify-content-end">
-                                                                           
-                                     <button  type="submit" class="btn btn-primary  my-2 text-end w-auto" id="liveAlertBtn">Reset</button>
-                                     
-                                     <script>
-                                         var alertPlaceholder = document.getElementById('liveAlertPlaceholder')
-                                         var alertTrigger = document.getElementById('liveAlertBtn')
-                                         
-                                         function alert(message, type) {
-                                           var wrapper = document.createElement('div')
-                                           wrapper.innerHTML = '<div class="alert alert-' + type + ' alert-dismissible fade show" role="alert">' + message + '<button type="button" class="btn-close" data-bs-dismiss="alert" aria-label="Close"></button></div>'
-                                         
-                                           alertPlaceholder.append(wrapper)
-                                         }
-                                         
-                                         if (alertTrigger) {
-                                           alertTrigger.addEventListener('click', function () {
-                                             alert('<span><i class="fa-solid fa-circle-check"></i></span> Confirmed! Your password has been reset', 'success')
-                                           })
-                                         }</script>
-                                 </div>
-                                 </div>
-                             </div>
-                         </div>
-                         
-                     </div>               
-                         
-                 </div>
-             </div>
-          </div>
-    </div>
-             
- 
- </main>
- 
- <script src="js/bootstrap.bundle.min.js"></script>
- </body>
- </html>
- 
->>>>>>> 7b40cf99
+</html>