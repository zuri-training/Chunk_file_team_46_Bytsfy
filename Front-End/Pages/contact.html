<!doctype html>
<html lang="en">

<head>
    <meta charset="utf-8">
    <meta name="viewport" content="width=device-width, initial-scale=1">
    <title>Home Page</title>
    <!--Bootstrap--->
    <link href="https://cdn.jsdelivr.net/npm/bootstrap@5.2.0/dist/css/bootstrap.min.css" rel="stylesheet" integrity="sha384-gH2yIJqKdNHPEq0n4Mqa/HGKIhSkIHeL5AyhkYV8i59U5AR6csBvApHHNl/vI1Bx" crossorigin="anonymous">
    <link rel="stylesheet" href="https://cdn.jsdelivr.net/npm/bootstrap@4.6.2/dist/css/bootstrap.min.css" integrity="sha384-xOolHFLEh07PJGoPkLv1IbcEPTNtaed2xpHsD9ESMhqIYd0nLMwNLD69Npy4HI+N" crossorigin="anonymous">
    <!--Custom CSS--->
    <link rel="stylesheet" href="../assets/css/style.css">
    <!--Google Fonts--->
    <link href="https://fonts.googleapis.com/css2?family=Montserrat:ital,wght@0,100;0,200;0,300;0,400;0,500;0,600;0,700;0,800;0,900;1,100;1,200;1,300;1,400;1,500;1,600;1,700;1,800;1,900&family=Mulish:wght@200;300;400;500;600&display=swap" rel="stylesheet">

    <!--Fontawesome CDN--->
    <link rel="stylesheet" href="https://cdnjs.cloudflare.com/ajax/libs/font-awesome/6.1.2/css/all.min.css">

</head>

<body>
    <!------------------------------Navbar Section------------------------------->
    <header class="container-fluid">
        <nav class="navbar navbar-expand-lg bg-white pt-3 mb-1 ml-lg-3 mr-lg-3">
<<<<<<< HEAD
            <div class="container">
                <a class="navbar-brand" href="./home2.html"><img src="../assets/img/logo.svg" alt="nav-logo"></a>
=======
            <div class="container-fluid">
                <a class="navbar-brand" href="#"><img src="../assets/img/logo.svg" alt="nav-logo"></a>
>>>>>>> 84642ce9
                <button class="navbar-toggler mb-3" type="button" data-bs-toggle="collapse" data-bs-target="#navbarSupportedContent" aria-controls="navbarSupportedContent" aria-expanded="false" aria-label="Toggle navigation">
                    <span class=""> <i class="fa-solid fa-align-right nav-icon"></i></span></span>
                </button>
                <div class="collapse navbar-collapse " id="navbarSupportedContent">
                    <ul class="navbar-nav me-auto mb-2 mb-lg-0 nav-ul">
                        <li class="nav-item nav-items">
<<<<<<< HEAD
                            <a class="nav-link " aria-current="page" href="./home2.html">Home</a>
                        </li>

                        <li class="nav-item dropdown nav-items">
                            <a class="nav-link dropdown-toggle" href="./ResourcePGs/resourcepg.html" role="button" data-bs-toggle="dropdown" aria-expanded="false">
=======
                            <a class="nav-link active" aria-current="page" href="../index.html" id="home">Home</a>
                        </li>

                        <li class="nav-item dropdown nav-items">
                            <a class="nav-link dropdown-toggle" href="#" role="button" data-bs-toggle="dropdown" aria-expanded="false">
>>>>>>> 84642ce9
                                Resources
                            </a>
                            <ul class="dropdown-menu dropdown1">
                                <li><a href="./FAQ.html" class="dropdown-item dropdown-items">FAQs</a></li>
                                <li><a href="./Blog.html" class="dropdown-item dropdown-items">Blogs</a></li>
                                <li><a class="dropdown-item dropdown-items" href="./Dashboard.html">Developers</a></li>
                            </ul>
                        </li>
                        <li class="nav-item dropdown nav-items">
<<<<<<< HEAD
                            <a class="nav-link dropdown-toggle" href="./FileUpload.html" role="button" data-bs-toggle="dropdown" aria-expanded="false">
                              Tools
=======
                            <a class="nav-link dropdown-toggle" href="#" role="button" data-bs-toggle="dropdown" aria-expanded="false">
                                Tools
>>>>>>> 84642ce9
                            </a>
                            <div class="dropdown-menu dropdown1 wide-nav ">
                                <div class="row ">
                                    <div class="col-lg-3 col-sm-12 col-md-12 text-sm-center">
                                        <h5 class="text-center"><strong>Split Files</strong></h5>
                                        <a class="btn btn-light dropdown-item text-center" href="./FileUpload.html">Upload Files</a>
                                        <a class="btn btn-light dropdown-item text-center" href="./splitbyLine.html">Split by
<<<<<<< HEAD
                                                line</a>
                                        <a class="btn btn-light dropdown-item text-center" href="./splitbySize.html">Split by
                                                size</a>
=======
                                            line</a>
                                        <a class="btn btn-light dropdown-item text-center" href="./splitbySize.html">Split by
                                            size</a>
>>>>>>> 84642ce9
                                    </div>
                                    <div class="col-lg-3 col-sm-12 col-md-12 text-sm-center">
                                        <h5 class="text-center"><strong>Convert Files</strong></h5>
                                        <a class="btn btn-light dropdown-item text-center" href="#">Upload Files</a>
                                        <a class="btn btn-light dropdown-item text-center" href="#">Convert CSV to
<<<<<<< HEAD
                                                JSON</a>
                                        <a class="btn btn-light dropdown-item text-center" href="#">Convert JSON to
                                                CSV</a>
                                        <a class="btn btn-light dropdown-item text-center" href="#">Convert CSV to
                                                Others</a>
                                        <a class="btn btn-light dropdown-item text-center" href="#">Convert JSON to
                                                Others</a>
=======
                                            JSON</a>
                                        <a class="btn btn-light dropdown-item text-center" href="#">Convert JSON to
                                            CSV</a>
                                        <a class="btn btn-light dropdown-item text-center" href="#">Convert CSV to
                                            Others</a>
                                        <a class="btn btn-light dropdown-item text-center" href="#">Convert JSON to
                                            Others</a>
>>>>>>> 84642ce9

                                    </div>
                                    <div class="col-lg-3 col-sm-12 col-md-12">
                                        <h5 class="text-center"><strong>Compress Files</strong></h5>
                                        <a class="btn btn-light dropdown-item text-center" href="#">Upload Files</a>
                                        <a class="btn btn-light dropdown-item text-center" href="#">Compress by
<<<<<<< HEAD
                                                size</a>
                                    </div>
                                </div>
                            </div>

                        </li>
                        <li class="nav-item nav-items">
                            <a href="./contact.html" class="nav-link">Contact</a>
                        </li>
                    </ul>
                    <div class="nav navbar-nav navbar-right">
                        <div class="dropdown ">
                            <a href="#" class="dropdown-toggle " data-bs-toggle="dropdown">
                                <span class=" nav-link  navbar-toggler-icon2 mb-3"><img src="../assets/img/user-profile.svg" alt=""> Shawn L.</span></a>
                            <div class=" row dropdown-menu user_dropdownmenu dropdown1 ">
                                <div class="m-4"><a href="./profile.html" class="nav-link2">Profile</a></div>
                                <div class="m-4"><a href="./Dashboard.html" class="nav-link2">Saved Items</a></div>

                                <div class=""><button href="./Sign_In.html" class="btn btn-subscribe1 m-3"><span><i class="fa-solid fa-right-from-bracket"></i></span>
                                Logout</button></div>
=======
                                            size</a>
                                    </div>
                                </div>
                            </div>

                        </li>
                        <li class="nav-item nav-items">
                            <a href="#" class="nav-link">Contact</a>
                        </li>
                    </ul>
                    <div class="nav navbar-nav navbar-right">
                        <div class="dropdown ">
                            <a href="#" class="dropdown-toggle " data-bs-toggle="dropdown">
                                <span class=" nav-link  navbar-toggler-icon2 mb-3"><img
                                        src="../assets/img/user-profile.svg" alt=""> Shawn L.</span></a>
                            <div class=" row dropdown-menu user_dropdownmenu dropdown1 ">

                                <div class="m-4"><a href="./profile.html" class="nav-link2">Profile</a></div>
                                <div class="m-4"><a href="Dashboard.html" class="nav-link2">Saved Items</a></div>

                                <div class="">
                                    <button href="./Sign_In.html" class="btn btn-subscribe1 m-3">
                                        <span>
                                            <i class="fa-solid fa-right-from-bracket"></i>
                                        </span>
                                        Logout
                                    </button>
                                </div>
>>>>>>> 84642ce9
                            </div>
                        </div>
                    </div>
                </div>
            </div>
        </nav>
    </header>

    <!------------------------------Contact Section------------------------------->
    <div class="fluid-container mb-3 mt-5">
        <div class="container text-center ">
            <h2 class="contact-header">Contact Us</h2>
            <p class="contact-paragraph pt-3 pb-5 pb-2">Ask questions, Give a suggestion or report a problem. for further enquiry on the use of our product, send us a descriptive message <br>and we will get back to you within the shortest time possible.</p>
        </div>

        <div class="container">
            <div class="row flex-column-reverse flex-lg-row">
                <div class="col-sm-12 col-md-12 col-lg-6 ">
                    <form>
                        <div class="mb-4 ">
                            <label for="exampleInputEmail1" class="form-label">Email address</label>
                            <input type="email" class="form-control" id="exampleInputEmail1" aria-describedby="emailHelp">
                            <div id="emailHelp" class="form-text">We'll never share your email with anyone else.</div>
                        </div>
                        <div class="form-group mb-4 ">
                            <label for="exampleFormControlSelect1" class="mb-2">Subject</label>
                            <select class="form-control " id="exampleFormControlSelect1">
                                <option>Choose a subject</option>
                                <option>General Info</option>
                                <option>suggest a Feature</option>
                                <option>Report a Problem</option>
                                <option>Privacy</option>
                            </select>
                        </div>
                        <div class="form-group mb-4 ">
                            <label for="exampleFormControlTextarea1" class="mb-2">Message</label>
                            <textarea class="form-control" id="exampleFormControlTextarea1" rows="8"></textarea>
                        </div>
                        <button type="submit" class="btn-contact">Submit</button>
                    </form>
                </div>


                <div class="col map-wrapper pb-3">
                    <iframe class="map" src="https://www.google.com/maps/embed?pb=!1m18!1m12!1m3!1d3964.5447477289035!2d3.3881955142968088!3d6.452439025776647!2m3!1f0!2f0!3f0!3m2!1i1024!2i768!4f13.1!3m3!1m2!1s0x103b8b0e9e955b27%3A0xd97605c7777bd3e4!2sBroad%20St%2C%20Lagos%20Island%20102273%2C%20Lagos!5e0!3m2!1sen!2sng!4v1659228312627!5m2!1sen!2sng"
                        width="528" height="528" style="border:0;" allowfullscreen="" loading="lazy" referrerpolicy="no-referrer-when-downgrade"></iframe>
                </div>


            </div>

        </div>
    </div>
    <!---------------------------Subscription Section---------------------------->


    <div class="container-fluid Subscription mt-5 pb-4">
        <div class="text-center pt-5 pb-3">
            <h2 class="contact-header">Subscribe to Our NewsLetter</h2>
            <p class="contact-paragraph pt-2 pb-4">We constantly work towards serving you better. subscribing to our news letter means getting the latest update about our product and services</p>
        </div>
        <div class="container text-center pb-3">
            <div class="container">
                <div class="row">
                    <div class="col">
                    </div>
                    <div class="col-sm-auto col-lg-6 mb-3">
                        <div class="input-group mb-2 mr-sm-2">
                            <div class="input-group-prepend">
                                <div class="input-group-text" style="background-color: #0E103D;">
                                    <i class="fa-solid fa-envelope"></i>
                                </div>
                            </div>
                            <input type="text " class="form-control " id="inlineFormInputGroupUsername2 " placeholder="enter email">
                        </div>
                    </div>
                    <div class="col">

                    </div>
                </div>
                <button type="button" class="btn-subscribe text-center">Subscribe</button>
            </div>

        </div>
    </div>
    <!---------------------Footer Section---------------------->
<<<<<<< HEAD
    <section class="footer container-fluid " id="footer">
        <div class="container ml-lg-5 mr-lg-4 ml-sm-2 ml-md-2">
            <div class="row ">
                <div class="col-lg-3 col-md-6 col-sm-12">
                    <div class="container text-left footer-logo">
                        <div class="">
                            <div class="col-sm  mb-2 pt-lg-5 pt-sm-3 "><img src="../assets/img/logof.svg " class="" alt="footer-logo ">
=======
    <section class="footer container-fluid" id="footer">
        <div class="container-fluid ">
            <div class="row">
                <div class="col-lg-3 col-md-6 col-sm-12">
                    <div class="container text-left footer-logo">
                        <div class="">
                            <div class="col-sm  mb-2"><img src="../assets/img/logof.svg " class="" alt="footer-logo ">
>>>>>>> 84642ce9
                            </div>
                            <div class="col-sm footer-text mb-4">
                                <p class="footer-p">Lorem ipsum dolor sit amet, consectetur adipiscing elit ut aliquam, purus sit amet luctus venenatis, lectus magna fringilla urna</p>
                            </div>
                            <div class="col-sm icons mb-4">
<<<<<<< HEAD
=======

>>>>>>> 84642ce9
                                <img src="../assets/img/socials.svg" alt="">
                            </div>
                        </div>
                    </div>
                </div>
                <div class="col-lg-3 col-md-6 col-sm-12  pt-lg-3 pt-sm-2">
                    <h4 class="footer-header">Quick Links</h4>
                    <ul class="quicklinks">
                        <a href="../index.html">
<<<<<<< HEAD
                            <li class="">Home</li>
=======
                            <li>Home</li>
>>>>>>> 84642ce9
                        </a>
                        <a href="./FileUpload.html ">
                            <li>Tools</li>
                        </a>
                        <a href="Blog.html">
                            <li>Blogs</li>
                        </a>
                        <a href="./ResourcePGs/resourcepg1.html">
                            <li>Resources</li>
                        </a>
                    </ul>
                </div>
                <div class="col-lg-3 col-md-6 col-sm-12 pt-lg-3 pt-sm-2">
                    <h4 class=" footer-header">Quick Action</h4>
                    <ul class="quickActions ">
                        <a href="./FAQ.html">
                            <li>FAQs</li>
                        </a>
                        <a href="">
                            <li>API</li>
                        </a>
                        <a href="contact.html">
                            <li>Contact</li>
                        </a>
                        <a href="">
                            <li>Testimonial</li>
                        </a>
                    </ul>
                </div>
                <div class="col-lg-3 col-md-6 col-sm-12 pt-lg-3 pt-sm-2">
                    <h4 class=" footer-header">Address</h4>
                    <div class="location d-flex d-sm-flex mt-3">
                        <i class="fa-solid fa-location-dot pt-4 pr-2 pl-3 pb-2"></i>
                        <p class="p-2">No 21 Broad Str, off Bypass St Philip, Dewa Nigeria.</p>
                    </div>
                    <div class="number d-flex ">
                        <i class="fa-solid fa-phone p-2"></i>
                        <p class="p-2">01-023-257</p>
                    </div>
                    <div class="mail d-flex ">
                        <i class="fa-solid fa-envelope p-2"></i>
                        <p class="p-2">hello@Bytsfy.work</p>
                    </div>
                </div>
            </div>
            <div class="container row chat-box">
                <div class="col-8 "></div>
                <div class="col-4 footer-chat d-flex">
                    <img src="../assets/img/chat-img.svg" class="chatimg" alt="chatimg">
                    <h5 class="chattext">Chat with our Agents</h5>
                </div>
            </div>
        </div>

    </section>
    <!-- <hr class="footer-line"> -->
    <section class="container-fluid copyright pb-2 pt-4 " id="copyright">
        <div class="container">
            <div class="row flex-column-reverse flex-lg-row ">
                <div class="col text-left">
                    <p> Copyright &copy; 2022
                        <span class="copy-span"> Bytsfy </span> - All rights reserved.
                    </p>
                </div>
                <div class="col ">

                </div>
                <div class="col ">
                    <ul class="termspolicy ">
                        <li class="">Privacy Policy</li> &nbsp;
                        <li class="">Terms</li>
                    </ul>
                </div>
            </div>
        </div>
    </section>




    <!-- Option 1: jQuery and Bootstrap Bundle (includes Popper) -->
    <script src="https://cdn.jsdelivr.net/npm/@popperjs/core@2.11.5/dist/umd/popper.min.js" integrity="sha384-Xe+8cL9oJa6tN/veChSP7q+mnSPaj5Bcu9mPX5F5xIGE0DVittaqT5lorf0EI7Vk" crossorigin="anonymous"></script>
    <script src="https://cdn.jsdelivr.net/npm/bootstrap@5.2.0/dist/js/bootstrap.min.js" integrity="sha384-ODmDIVzN+pFdexxHEHFBQH3/9/vQ9uori45z4JjnFsRydbmQbmL5t1tQ0culUzyK" crossorigin="anonymous"></script>


</body>

</html><|MERGE_RESOLUTION|>--- conflicted
+++ resolved
@@ -22,32 +22,32 @@
     <!------------------------------Navbar Section------------------------------->
     <header class="container-fluid">
         <nav class="navbar navbar-expand-lg bg-white pt-3 mb-1 ml-lg-3 mr-lg-3">
-<<<<<<< HEAD
+
             <div class="container">
                 <a class="navbar-brand" href="./home2.html"><img src="../assets/img/logo.svg" alt="nav-logo"></a>
-=======
+
             <div class="container-fluid">
                 <a class="navbar-brand" href="#"><img src="../assets/img/logo.svg" alt="nav-logo"></a>
->>>>>>> 84642ce9
+
                 <button class="navbar-toggler mb-3" type="button" data-bs-toggle="collapse" data-bs-target="#navbarSupportedContent" aria-controls="navbarSupportedContent" aria-expanded="false" aria-label="Toggle navigation">
                     <span class=""> <i class="fa-solid fa-align-right nav-icon"></i></span></span>
                 </button>
                 <div class="collapse navbar-collapse " id="navbarSupportedContent">
                     <ul class="navbar-nav me-auto mb-2 mb-lg-0 nav-ul">
                         <li class="nav-item nav-items">
-<<<<<<< HEAD
+
                             <a class="nav-link " aria-current="page" href="./home2.html">Home</a>
                         </li>
 
                         <li class="nav-item dropdown nav-items">
                             <a class="nav-link dropdown-toggle" href="./ResourcePGs/resourcepg.html" role="button" data-bs-toggle="dropdown" aria-expanded="false">
-=======
+
                             <a class="nav-link active" aria-current="page" href="../index.html" id="home">Home</a>
                         </li>
 
                         <li class="nav-item dropdown nav-items">
                             <a class="nav-link dropdown-toggle" href="#" role="button" data-bs-toggle="dropdown" aria-expanded="false">
->>>>>>> 84642ce9
+
                                 Resources
                             </a>
                             <ul class="dropdown-menu dropdown1">
@@ -57,13 +57,13 @@
                             </ul>
                         </li>
                         <li class="nav-item dropdown nav-items">
-<<<<<<< HEAD
+
                             <a class="nav-link dropdown-toggle" href="./FileUpload.html" role="button" data-bs-toggle="dropdown" aria-expanded="false">
                               Tools
-=======
+
                             <a class="nav-link dropdown-toggle" href="#" role="button" data-bs-toggle="dropdown" aria-expanded="false">
                                 Tools
->>>>>>> 84642ce9
+
                             </a>
                             <div class="dropdown-menu dropdown1 wide-nav ">
                                 <div class="row ">
@@ -71,21 +71,21 @@
                                         <h5 class="text-center"><strong>Split Files</strong></h5>
                                         <a class="btn btn-light dropdown-item text-center" href="./FileUpload.html">Upload Files</a>
                                         <a class="btn btn-light dropdown-item text-center" href="./splitbyLine.html">Split by
-<<<<<<< HEAD
+
                                                 line</a>
                                         <a class="btn btn-light dropdown-item text-center" href="./splitbySize.html">Split by
                                                 size</a>
-=======
+
                                             line</a>
                                         <a class="btn btn-light dropdown-item text-center" href="./splitbySize.html">Split by
                                             size</a>
->>>>>>> 84642ce9
+
                                     </div>
                                     <div class="col-lg-3 col-sm-12 col-md-12 text-sm-center">
                                         <h5 class="text-center"><strong>Convert Files</strong></h5>
                                         <a class="btn btn-light dropdown-item text-center" href="#">Upload Files</a>
                                         <a class="btn btn-light dropdown-item text-center" href="#">Convert CSV to
-<<<<<<< HEAD
+
                                                 JSON</a>
                                         <a class="btn btn-light dropdown-item text-center" href="#">Convert JSON to
                                                 CSV</a>
@@ -93,7 +93,7 @@
                                                 Others</a>
                                         <a class="btn btn-light dropdown-item text-center" href="#">Convert JSON to
                                                 Others</a>
-=======
+
                                             JSON</a>
                                         <a class="btn btn-light dropdown-item text-center" href="#">Convert JSON to
                                             CSV</a>
@@ -101,14 +101,14 @@
                                             Others</a>
                                         <a class="btn btn-light dropdown-item text-center" href="#">Convert JSON to
                                             Others</a>
->>>>>>> 84642ce9
+
 
                                     </div>
                                     <div class="col-lg-3 col-sm-12 col-md-12">
                                         <h5 class="text-center"><strong>Compress Files</strong></h5>
                                         <a class="btn btn-light dropdown-item text-center" href="#">Upload Files</a>
                                         <a class="btn btn-light dropdown-item text-center" href="#">Compress by
-<<<<<<< HEAD
+
                                                 size</a>
                                     </div>
                                 </div>
@@ -129,7 +129,7 @@
 
                                 <div class=""><button href="./Sign_In.html" class="btn btn-subscribe1 m-3"><span><i class="fa-solid fa-right-from-bracket"></i></span>
                                 Logout</button></div>
-=======
+
                                             size</a>
                                     </div>
                                 </div>
@@ -158,7 +158,7 @@
                                         Logout
                                     </button>
                                 </div>
->>>>>>> 84642ce9
+
                             </div>
                         </div>
                     </div>
@@ -245,7 +245,7 @@
         </div>
     </div>
     <!---------------------Footer Section---------------------->
-<<<<<<< HEAD
+
     <section class="footer container-fluid " id="footer">
         <div class="container ml-lg-5 mr-lg-4 ml-sm-2 ml-md-2">
             <div class="row ">
@@ -253,7 +253,7 @@
                     <div class="container text-left footer-logo">
                         <div class="">
                             <div class="col-sm  mb-2 pt-lg-5 pt-sm-3 "><img src="../assets/img/logof.svg " class="" alt="footer-logo ">
-=======
+
     <section class="footer container-fluid" id="footer">
         <div class="container-fluid ">
             <div class="row">
@@ -261,16 +261,13 @@
                     <div class="container text-left footer-logo">
                         <div class="">
                             <div class="col-sm  mb-2"><img src="../assets/img/logof.svg " class="" alt="footer-logo ">
->>>>>>> 84642ce9
+
                             </div>
                             <div class="col-sm footer-text mb-4">
                                 <p class="footer-p">Lorem ipsum dolor sit amet, consectetur adipiscing elit ut aliquam, purus sit amet luctus venenatis, lectus magna fringilla urna</p>
                             </div>
                             <div class="col-sm icons mb-4">
-<<<<<<< HEAD
-=======
-
->>>>>>> 84642ce9
+
                                 <img src="../assets/img/socials.svg" alt="">
                             </div>
                         </div>
@@ -280,11 +277,11 @@
                     <h4 class="footer-header">Quick Links</h4>
                     <ul class="quicklinks">
                         <a href="../index.html">
-<<<<<<< HEAD
+
                             <li class="">Home</li>
-=======
+
                             <li>Home</li>
->>>>>>> 84642ce9
+
                         </a>
                         <a href="./FileUpload.html ">
                             <li>Tools</li>
