<!doctype html>
<html lang="en">

<head>
    <meta charset="utf-8">
    <meta name="viewport" content="width=device-width, initial-scale=1">
    <title>Home Page</title>
    <!--Bootstrap--->
    <link href="https://cdn.jsdelivr.net/npm/bootstrap@5.2.0/dist/css/bootstrap.min.css" rel="stylesheet" integrity="sha384-gH2yIJqKdNHPEq0n4Mqa/HGKIhSkIHeL5AyhkYV8i59U5AR6csBvApHHNl/vI1Bx" crossorigin="anonymous">
<<<<<<< HEAD
    <link rel="stylesheet" href="https://cdn.jsdelivr.net/npm/bootstrap@4.6.2/dist/css/bootstrap.min.css" integrity="sha384-xOolHFLEh07PJGoPkLv1IbcEPTNtaed2xpHsD9ESMhqIYd0nLMwNLD69Npy4HI+N" crossorigin="anonymous">
    <!--Custom CSS--->
    <link rel="stylesheet" href="../assets/css/style.css">
=======

    <!--Custom CSS--->
    <link rel="stylesheet" href="../assets/css/style.css">


    <!--<link rel="stylesheet" href="/assets/css/style.css">-->
    <link rel="stylesheet" href="/assets/css/style.css">
>>>>>>> 84642ce9
    <!--Google Fonts--->
    <link href="https://fonts.googleapis.com/css2?family=Montserrat:ital,wght@0,100;0,200;0,300;0,400;0,500;0,600;0,700;0,800;0,900;1,100;1,200;1,300;1,400;1,500;1,600;1,700;1,800;1,900&family=Mulish:wght@200;300;400;500;600&display=swap" rel="stylesheet">

    <!--Fontawesome CDN--->
    <link rel="stylesheet" href="https://cdnjs.cloudflare.com/ajax/libs/font-awesome/6.1.2/css/all.min.css">

</head>

<body>
    <!------------------------------Navbar Section------------------------------->
    <header class="container-fluid">
<<<<<<< HEAD
        <nav class="navbar navbar-expand-lg bg-white pt-3 mb-1 ml-lg-3 mr-lg-3">
            <div class="container">
                <a class="navbar-brand" href="./home2.html"><img src="../assets/img/logo.svg" alt="nav-logo"></a>
                <button class="navbar-toggler mb-3" type="button" data-bs-toggle="collapse" data-bs-target="#navbarSupportedContent" aria-controls="navbarSupportedContent" aria-expanded="false" aria-label="Toggle navigation">
                    <span class=""> <i class="fa-solid fa-align-right nav-icon"></i></span></span>
=======
        <nav class="navbar navbar-expand-lg bg-light pt-3 mb-1">
            <div class="container-fluid">
                <a class="navbar-brand" href="#"><img src="/assets/img/logo.svg" alt="nav-logo"></a>
                <button class="navbar-toggler" type="button" data-bs-toggle="collapse" data-bs-target="#navbarSupportedContent" aria-controls="navbarSupportedContent" aria-expanded="false" aria-label="Toggle navigation">
                    <span class="navbar-toggler-icon"></span>
>>>>>>> 84642ce9
                </button>
                <div class="collapse navbar-collapse " id="navbarSupportedContent">
                    <ul class="navbar-nav me-auto mb-2 mb-lg-0 nav-ul">
                        <li class="nav-item nav-items">
                            <a class="nav-link " aria-current="page" href="./home2.html">Home</a>
                        </li>

                        <li class="nav-item dropdown nav-items">
                            <a class="nav-link dropdown-toggle" href="./ResourcePGs/resourcepg.html" role="button" data-bs-toggle="dropdown" aria-expanded="false">
                                Resources
                            </a>
                            <ul class="dropdown-menu dropdown1">
                                <li><a href="./FAQ.html" class="dropdown-item dropdown-items">FAQs</a></li>
                                <li><a href="./Blog.html" class="dropdown-item dropdown-items">Blogs</a></li>
                                <li><a class="dropdown-item dropdown-items" href="./Dashboard.html">Developers</a></li>
                            </ul>
                        </li>
                        <li class="nav-item dropdown nav-items">
<<<<<<< HEAD
                            <a class="nav-link dropdown-toggle" href="./FileUpload.html" role="button" data-bs-toggle="dropdown" aria-expanded="false">
                              Tools
                            </a>
                            <div class="dropdown-menu dropdown1 wide-nav ">
                                <div class="row ">
                                    <div class="col-lg-3 col-sm-12 col-md-12 text-sm-center">
                                        <h5 class="text-center"><strong>Split Files</strong></h5>
                                        <a class="btn btn-light dropdown-item text-center" href="./FileUpload.html">Upload Files</a>
                                        <a class="btn btn-light dropdown-item text-center" href="./splitbyLine.html">Split by
                                                line</a>
                                        <a class="btn btn-light dropdown-item text-center" href="./splitbySize.html">Split by
                                                size</a>
                                    </div>
                                    <div class="col-lg-3 col-sm-12 col-md-12 text-sm-center">
                                        <h5 class="text-center"><strong>Convert Files</strong></h5>
                                        <a class="btn btn-light dropdown-item text-center" href="#">Upload Files</a>
                                        <a class="btn btn-light dropdown-item text-center" href="#">Convert CSV to
                                                JSON</a>
                                        <a class="btn btn-light dropdown-item text-center" href="#">Convert JSON to
                                                CSV</a>
                                        <a class="btn btn-light dropdown-item text-center" href="#">Convert CSV to
                                                Others</a>
                                        <a class="btn btn-light dropdown-item text-center" href="#">Convert JSON to
                                                Others</a>

                                    </div>
                                    <div class="col-lg-3 col-sm-12 col-md-12">
                                        <h5 class="text-center"><strong>Compress Files</strong></h5>
                                        <a class="btn btn-light dropdown-item text-center" href="#">Upload Files</a>
                                        <a class="btn btn-light dropdown-item text-center" href="#">Compress by
                                                size</a>
                                    </div>
                                </div>
                            </div>

=======
                            <a class="nav-link dropdown-toggle" href="#" role="button" data-bs-toggle="dropdown" aria-expanded="false">
                              Tools
                            </a>
                            <div class="dropdown-menu dropdown1 wide-nav">
                                <div class="row">
                                    <div class="col">
                                        <h5 class="text-center"><strong>Split Files</strong></h5>
                                        <a class="btn btn-light dropdown-item text-center" href="#">Upload Files</a>
                                        <a class="btn btn-light dropdown-item text-center" href="#">Split by line</a>
                                        <a class="btn btn-light dropdown-item text-center" href="#">Split by size</a>
                                    </div>
                                    <div class="col">
                                        <h5 class="text-center"><strong>Convert Files</strong></h5>
                                        <a class="btn btn-light dropdown-item text-center" href="#">Upload Files</a>
                                        <a class="btn btn-light dropdown-item text-center" href="#">Convert CSV to JSON</a>
                                        <a class="btn btn-light dropdown-item text-center" href="#">Convert JSON to CSV</a>
                                        <a class="btn btn-light dropdown-item text-center" href="#">Convert CSV to Others</a>
                                        <a class="btn btn-light dropdown-item text-center" href="#">Convert JSON to Others</a>

                                    </div>
                                    <div class="col">
                                        <h5 class="text-center"><strong>Compress Files</strong></h5>
                                        <a class="btn btn-light dropdown-item text-center" href="#">Upload Files</a>
                                        <a class="btn btn-light dropdown-item text-center" href="#">Compress by size</a>
                                    </div>
                                </div>
                            </div>
>>>>>>> 84642ce9
                        </li>
                        <li class="nav-item nav-items">
                            <a href="./contact.html" class="nav-link">Contact</a>
                        </li>
                    </ul>
<<<<<<< HEAD
                    <div class="nav navbar-nav navbar-right">
                        <div class="dropdown ">
                            <a href="#" class="dropdown-toggle " data-bs-toggle="dropdown">
                                <span class=" nav-link  navbar-toggler-icon2 mb-3"><img src="../assets/img/user-profile.svg" alt=""> Shawn L.</span></a>
                            <div class=" row dropdown-menu user_dropdownmenu dropdown1 ">
                                <div class="m-4"><a href="./profile.html" class="nav-link2">Profile</a></div>
                                <div class="m-4"><a href="./Dashboard.html" class="nav-link2">Saved Items</a></div>

                                <div class=""><button href="./Sign_In.html" class="btn btn-subscribe1 m-3"><span><i class="fa-solid fa-right-from-bracket"></i></span>
=======
                    <div class="nav navbar-nav navbar-right ">
                        <div class="dropdown align-items-center">
                            <a href="#" class="dropdown-toggle " data-bs-toggle="dropdown">
                                <span class=" nav-link  navbar-toggler-icon2"><img src="../assets/img/user-profile.svg" alt=""> Shawn L.</span></a>
                            <div class=" row dropdown-menu user_dropdownmenu dropdown1 wide-nav">

                                <div class="m-4"><a href="" class="nav-link2">Profile</a></div>
                                <div class="m-4"><a href="Dashboard.html" class="nav-link2">Saved Items</a></div>

                                <div class=""><button href="#" class="btn btn-primary m-4"><span><i class="fa-solid fa-right-from-bracket"></i></span>
>>>>>>> 84642ce9
                                Logout</button></div>
                            </div>
                        </div>
                    </div>
                </div>
            </div>
        </nav>
    </header>


    <!------------------------------Saved Files Header Section------------------------------->
    <div class="container-fluid mb-3 mt-5">
        <div class="container ">
            <h4 class="mb-5">Saved Files</h4>
            <div class="d-flex text-left dash-header align-items-center mt-2">
                <img src="/assets/img/Split Icon.png" id="split-icon" alt="spliticon ">
                <h5 class="ms-3">Splitted Files</h5>
            </div>

        </div>
    </div>
    <!---------------------------Split Files Tables Section---------------------------->
    <div class="container pt-5 pb-5 mb-5">
        <div class="container table-responsive dash-box p-4">
<<<<<<< HEAD
            <table class=" dash-table">
                <thead>
                    <tr class="  my-3 pt-1 pb-1  dash-table-row  dash-text align-middle">
                        <th class="dash-text" scope="col"><input class="col-2 m-1 form-check-input saved-check" type="checkbox" value="" id="flexCheckChecked"></th>
                        <th class="dash-text" scope="col">File Name</th>
                        <th class="dash-text" scope="col">File Size</th>
                        <th class="dash-text" scope="col">Date Splitted</th>
                        <th class="dash-text" scope="col"></th>
                        <th class="dash-text" scope="col"></th>
                        <th class="dash-text" scope="col"></th>
                    </tr>
                </thead>
                <tbody>
                    <tr class="dash-row dash-table-row mt-2 mb-5   align-middle">
                        <th scope="row"><input class="col-2 m-1 form-check-input saved-check" type="checkbox" value="" id="flexCheckChecked"></th>
                        <td><label class="form-check-label dash-text text-center" for="flexCheckChecked">
=======
            
>>>>>>> 84642ce9


    <script>

        function toggle(boxcontrol, selector) {
            const combinedSelector = selector + ' .saved-check';
            //let checkboxes = document.getElementsByTagName('input'); this worked too
            const checkboxes = document.querySelectorAll(combinedSelector);

            for (var i = 0; i < checkboxes.length; i++) {
                //  if (checkboxes[i] != boxcontrol && checkboxes[i].className == boxcontrol.className) {
                if (checkboxes[i] != boxcontrol) {
                    checkboxes[i].checked = boxcontrol.checked;
                }
            }
        }

    </script>

<div class="container pt-5 pb-5 mb-5">
   
   <div class="container table-responsive dash-box p-4 hideContent" id="contentDiv">
        <table class="dash-table">
        <thead>
          <tr class="  my-3 pt-1 pb-1  dash-table-row dash-text align-middle">
            
           <th class="dash-text" scope="col">
            <input class="col-2 m-1 form-check-input saved-check boxcontrol" type="checkbox" onClick="toggle(this, '#contentDiv')" value="" id="flexCheckChecked" ></th>
            <th class="dash-text" scope="col">File Name</th>
            <th class="dash-text" scope="col">File Size</th>
            <th class="dash-text" scope="col">Date Splitted</th>
            <th class="dash-text" scope="col"></th>
            <th class="dash-text" scope="col"></th>
            <th class="dash-text" scope="col"></th>
          </tr>
        </thead>
        <tbody>

          <tr class="dash-row dash-table-row mt-2 mb-5 align-middle">
            <th scope="row"><input class="col-2 m-1 form-check-input saved-check" type="checkbox" value="" id="flexCheckChecked"></th>
            <td><label class="form-check-label dash-text text-center" for="flexCheckChecked">

                Shawn's Doc.CSV</td>
            <td><label class="form-check-label dash-text text-center" for="flexCheckChecked">
                500kb
              </label></td>
                        <td><label class="form-check-label dash-text text-center" for="flexCheckChecked">
                06.08.2022
              </label></td>
                        <td><label class="form-check-label dash-text text-center dash-data" for="flexCheckChecked"><span><i class="fa-solid fa-download" style="color:#AAAAAA ;"></i></span>
                <a class="dash-text" href="#" download="">Download</a> 
             </label></td>
                        <td><label class="form-check-label dash-text text-center dash-data" for="flexCheckChecked"><span><i class="fa-solid fa-share-from-square" style="color: #AAAAAA;"></i></span>
                Share
             </label></td>
                        <td><label class="form-check-label dash-text text-center dash-data" for="flexCheckChecked"><span><i class="fa-solid fa-trash-can " style="color: red;"></i></span>
                Delete
             </label></td>
                    </tr>
<<<<<<< HEAD
                    <tr class="dash-row  mt-2 mb-3   align-middle">
                        <th scope="row"><input class="col-2 m-1 form-check-input saved-check" type="checkbox" value="" id="flexCheckChecked"></th>
                        <td><label class="form-check-label dash-text text-center" for="flexCheckChecked">

          </tr>
=======
                    
>>>>>>> 84642ce9

          <tr class="dash-row  mt-2 mb-3 align-middle">
            <th scope="row"><input class="col-2 m-1 form-check-input saved-check" type="checkbox" value="" id="flexCheckChecked"></th>
            <td><label class="form-check-label dash-text text-center" for="flexCheckChecked">

                Shawn's Doc.CSV</td>
            <td><label class="form-check-label dash-text text-center" for="flexCheckChecked">
                200kb
              </label></td>
                        <td><label class="form-check-label dash-text text-center" for="flexCheckChecked">
                02.07.2022
              </label></td>
                        <td><label class="form-check-label dash-text text-center" for="flexCheckChecked"><span><i class="fa-solid fa-download" style="color:#AAAAAA ;"></i></span>
                <a class="dash-text" href="#" download="">Download</a> 
             </label></td>
                        <td><label class="form-check-label dash-text text-center" for="flexCheckChecked"><span><i class="fa-solid fa-share-from-square" style="color: #AAAAAA;"></i></span>
                Share
             </label></td>
                        <td><label class="form-check-label dash-text text-center" for="flexCheckChecked"><span><i class="fa-solid fa-trash-can " style="color: red;"></i></span>
                Delete
             </label></td>
                    </tr>
<<<<<<< HEAD
                    <tr class="dash-row  mt-2 mb-3   align-middle">
                        <th scope="row"><input class="col-2 m-1 form-check-input saved-check" type="checkbox" value="" id="flexCheckChecked"></th>
                        <td><label class="form-check-label dash-text text-center" for="flexCheckChecked">

          </tr>
=======
                    
>>>>>>> 84642ce9

          <tr class="dash-row  mt-2 mb-3   align-middle">
            <th scope="row"><input class="col-2 m-1 form-check-input saved-check" type="checkbox" value="" id="flexCheckChecked"></th>
            <td><label class="form-check-label dash-text text-center" for="flexCheckChecked">

                Shawn's Doc.CSV</td>
            <td><label class="form-check-label dash-text text-center" for="flexCheckChecked">
                700kb
              </label></td>
                        <td><label class="form-check-label dash-text text-center" for="flexCheckChecked">
                10.07.2022
              </label></td>
                        <td><label class="form-check-label dash-text text-center" for="flexCheckChecked"><span><i class="fa-solid fa-download" style="color:#AAAAAA ;"></i></span>
                <a class="dash-text" href="#" download="">Download</a> 
             </label></td>
                        <td><label class="form-check-label dash-text text-center" for="flexCheckChecked"><span><i class="fa-solid fa-share-from-square" style="color: #AAAAAA;"></i></span>
                Share
             </label></td>
                        <td><label class="form-check-label dash-text text-center" for="flexCheckChecked"><span><i class="fa-solid fa-trash-can " style="color: red;"></i></span>
                Delete
             </label></td>
                    </tr>
<<<<<<< HEAD
                    <tr class="dash-row  mt-2 mb-3   align-middle">
                        <th scope="row"><input class="col-2 m-1 form-check-input saved-check" type="checkbox" value="" id="flexCheckChecked"></th>
                        <td><label class="form-check-label dash-text text-center" for="flexCheckChecked">

          </tr>
=======
                    
>>>>>>> 84642ce9

          <tr class="dash-row  mt-2 mb-3 align-middle">
            <th scope="row"><input class="col-2 m-1 form-check-input saved-check" type="checkbox" value="" id="flexCheckChecked"></th>
            <td><label class="form-check-label dash-text text-center" for="flexCheckChecked">
                Shawn's Doc.CSV</td>
            <td><label class="form-check-label dash-text text-center" for="flexCheckChecked">
                100kb
              </label></td>
                        <td><label class="form-check-label dash-text text-center" for="flexCheckChecked">
                05.06.2022
              </label></td>
                        <td><label class="form-check-label  dash-text text-center" for="flexCheckChecked"><span><i class="fa-solid fa-download" style="color:#AAAAAA ;"></i></span>
                <a class="dash-text" href="#" download="">Download</a> 
             </label></td>
                        <td><label class="form-check-label  dash-text text-center" for="flexCheckChecked"><span><i class="fa-solid fa-share-from-square" style="color: #AAAAAA;"></i></span>
                Share
             </label></td>
                        <td><label class="form-check-label dash-text text-center" for="flexCheckChecked"><span><i class="fa-solid fa-trash-can " style="color: red;"></i></span>
                Delete
             </label></td>
                    </tr>
<<<<<<< HEAD


                    <tr class="dash-row  mt-2 mb-3 align-middle">
                        <th scope="row"><input class="col-2 m-1 form-check-input saved-check" type="checkbox" value="" id="flexCheckChecked"></th>
                        <td><label class="form-check-label dash-text text-center" for="flexCheckChecked">
                Shawn's Doc.CSV</td>
            <td><label class="form-check-label dash-text text-center" for="flexCheckChecked">
                100kb
              </label></td>
                        <td><label class="form-check-label dash-text text-center" for="flexCheckChecked">
                05.06.2022
              </label></td>
                        <td><label class="form-check-label  dash-text text-center" for="flexCheckChecked"><span><i class="fa-solid fa-download" style="color:#AAAAAA ;"></i></span>
                <a class="dash-text" href="#" download="">Download</a> 
             </label></td>
                        <td><label class="form-check-label  dash-text text-center" for="flexCheckChecked"><span><i class="fa-solid fa-share-from-square" style="color: #AAAAAA;"></i></span>
                Share
             </label></td>
                        <td><label class="form-check-label dash-text text-center" for="flexCheckChecked"><span><i class="fa-solid fa-trash-can " style="color: red;"></i></span>
                Delete
             </label></td>
                    </tr>

                    <tr class="dash-row  mt-2 mb-3   align-middle">
                        <th scope="row"><input class="col-2 m-1 form-check-input saved-check" type="checkbox" value="" id="flexCheckChecked"></th>
                        <td><label class="form-check-label dash-text text-center" for="flexCheckChecked">

                Shawn's Doc.CSV</td>
            <td><label class="form-check-label dash-text text-center" for="flexCheckChecked">
                100kb
              </label></td>
                        <td><label class="form-check-label dash-text text-center" for="flexCheckChecked">
                05.06.2022
              </label></td>
                        <td><label class="form-check-label  dash-text text-center" for="flexCheckChecked"><span><i class="fa-solid fa-download" style="color:#AAAAAA ;"></i></span>
                <a class="dash-text" href="#" download="">Download</a> 
             </label></td>
                        <td><label class="form-check-label  dash-text text-center" for="flexCheckChecked"><span><i class="fa-solid fa-share-from-square" style="color: #AAAAAA;"></i></span>
                Share
             </label></td>
                        <td><label class="form-check-label dash-text text-center" for="flexCheckChecked"><span><i class="fa-solid fa-trash-can " style="color: red;"></i></span>
                Delete
             </label></td>
                    </tr>

                </tbody>
            </table>
            <div class="text-center dash-text pt-2">
                <a id="seeMore" class="text-center dash-text" href="#"><strong>See more</strong></a>

            </div>
        </div>


        </tr>

        </tbody>

        </table>
        <div class="text-center dash-text pt-2">
            <button id="seeMore" class="text-center dash-text">Show more</button>
        </div>
=======
                 
        </tbody>
        </table>
        <div class="text-center dash-text pt-2">
            <button id="seeMore" class="text-center dash-text">Show more</button>
        </div>
>>>>>>> 84642ce9
    </div>



    </div>

    <script>
        // Basic See More Button

        let button = document.getElementById('seeMore');
        let content = document.getElementById('contentDiv');

        button.addEventListener('click', function() {

            if (content.className === 'hideContent') {
                // content.classList.remove('hideContent');
                content.className = 'showContent';
                button.textContent = 'Show less';
            } else {
                content.className = 'hideContent';
                button.textContent = 'Show more';
            }

        });
    </script>




    <!------------------------------------File History Header Section---------------------->

    <div class="container-fluid mb-3 mt-5">
        <div class="container ">

            <div class="d-flex text-left dash-header align-items-center mt-2">
                <img src="/assets/img/File history Icon.png" id="split-icon" alt="spliticon ">
                <h5 class="ms-3 dash-text">File History</h5>
            </div>

        </div>
    </div>
    <!---------------------------File  History Tables Section---------------------------->

    <div class="container pt-5 pb-5 mb-5">
        <div class="container table-responsive dash-box p-4">

<<<<<<< HEAD
            <table class=" dash-table">
                <thead>
                    <tr class="  my-3 pt-1 pb-1  dash-table-row align-middle">
                        <th class="dash-text" scope="col"><input class="col-2 m-1 form-check-input saved-check" type="checkbox" value="" id="flexCheckChecked"></th>
                        <th class="dash-text" scope="col">File Name</th>
                        <th class="dash-text" scope="col">File Size</th>
                        <th class="dash-text" scope="col">Date Splitted</th>
                        <th class="dash-text" scope="col">Status</th>
                        <th class="dash-text" scope="col"></th>
                    </tr>
                </thead>
                <tbody>
                    <tr class="dash-row dash-table-row mt-2 mb-5   align-middle">
                        <th scope="row"><input class="col-2 m-1 form-check-input saved-check" type="checkbox" value="" id="flexCheckChecked"></th>
                        <td><label class="form-check-label dash-text text-center" for="flexCheckChecked">

=======
>>>>>>> 84642ce9
            <table class=" dash-table" id="file-history-table">
            <thead>
              <tr class="  my-3 pt-1 pb-1  dash-table-row align-middle">
                <th class="dash-text" scope="col"><input class="col-2 m-1 form-check-input saved-check boxcontrol" type="checkbox" onClick="toggle(this, '#file-history-table' )" value="" id="flexCheckChecked" ></th>
                <th class="dash-text" scope="col">File Name</th>
                <th class="dash-text" scope="col">File Size</th>
                <th class="dash-text" scope="col">Date Splitted</th>
                <th class="dash-text" scope="col">Status</th>
                <th class="dash-text" scope="col"></th>
              </tr>
            </thead>
            <tbody>
              <tr class="dash-row dash-table-row mt-2 mb-5   align-middle">
                <th scope="row"><input class="col-2 m-1 form-check-input saved-check" type="checkbox" value="" id="flexCheckChecked"></th>
                <td><label class="form-check-label dash-text text-center" for="flexCheckChecked">

                    Shawn's Doc.CSV</td>
                <td><label class="form-check-label dash-text text-center" for="flexCheckChecked">
                    500kb
                  </label></td>
                        <td><label class="form-check-label dash-text text-center" for="flexCheckChecked">
                    06.08.2022
                  </label></td>
                        <td><button type="button" class="btn btn-success fileHistoryButon">Success</button></td>

                        <td><label class="form-check-label dash-text text-center dash-data" for="flexCheckChecked"><span><i class="fa-solid fa-trash-can " style="color: red;"></i></span>
                    Delete
                 </label></td>
                    </tr>
                    <tr class="dash-row  mt-2 mb-3   align-middle">
                        <th scope="row"><input class="col-2 m-1 form-check-input saved-check" type="checkbox" value="" id="flexCheckChecked"></th>
                        <td><label class="form-check-label dash-text text-center" for="flexCheckChecked">
                    Shawn's Doc.CSV</td>
                <td><label class="form-check-label dash-text text-center" for="flexCheckChecked">
                    200kb
                  </label></td>
                        <td><label class="form-check-label dash-text text-center" for="flexCheckChecked">
                    02.07.2022
                  </label></td>
                        <td><button type="button" class="btn btn-success fileHistoryButon">Success</button></td>

                        <td><label class="form-check-label dash-text text-center" for="flexCheckChecked"><span><i class="fa-solid fa-trash-can " style="color: red;"></i></span>
                    Delete
                 </label></td>
                    </tr>
                    <tr class="dash-row  mt-2 mb-3   align-middle">
                        <th scope="row"><input class="col-2 m-1 form-check-input saved-check" type="checkbox" value="" id="flexCheckChecked"></th>
                        <td><label class="form-check-label dash-text text-center" for="flexCheckChecked">
                    Shawn's Doc.CSV</td>
                <td><label class="form-check-label dash-text text-center" for="flexCheckChecked">
                    700kb
                  </label></td>
                        <td><label class="form-check-label dash-text text-center" for="flexCheckChecked">
                    10.07.2022
                  </label></td>
                        <td><button type="button" class="btn btn-danger fileHistoryButon2">Error</button></td>

                        <td><label class="form-check-label dash-text text-center" for="flexCheckChecked"><span><i class="fa-solid fa-trash-can " style="color: red;"></i></span>
                    Delete
                 </label></td>
                    </tr>
                    <tr class="dash-row  mt-2 mb-3  align-middle">
                        <th scope="row"><input class="col-2 m-1 form-check-input saved-check" type="checkbox" value="" id="flexCheckChecked"></th>
                        <td><label class="form-check-label  dash-text text-center" for="flexCheckChecked">
                    Shawn's Doc.CSV</td>
                <td><label class="form-check-label dash-text text-center" for="flexCheckChecked">
                    100kb
                  </label></td>
                        <td><label class="form-check-label dash-text text-center" for="flexCheckChecked">
                    05.06.2022
                  </label></td>
                        <td><button type="button" class="btn btn-success fileHistoryButon">Success</button></td>

                        <td><label class="form-check-label dash-text text-center" for="flexCheckChecked"><span><i class="fa-solid fa-trash-can " style="color: red;"></i></span>
                    Delete
                 </label></td>
                    </tr>

                </tbody>
            </table>
            <div class="text-center dash-text pt-2">
                <a id="clearHistory" class="text-center dash-text" href="#"><strong>Clear history</strong></a>

            </div>
        </div>

    </div>


<<<<<<< HEAD
    <!---------------------Footer Section---------------------->
    <section class="footer container-fluid " id="footer">
        <div class="container ml-lg-5 mr-lg-4 ml-sm-2 ml-md-2">
            <div class="row ">
                <div class="col-lg-3 col-md-6 col-sm-12">
                    <div class="container text-left footer-logo">
                        <div class="">
                            <div class="col-sm  mb-2 pt-lg-5 pt-sm-3 "><img src="../assets/img/logof.svg " class="" alt="footer-logo ">
=======
    <!------------------------------Footer Section------------------------------->
    <section class="footer container-fluid" id="footer">
        <div class="container-fluid ">
            <div class="row">
                <div class="col-lg-3 col-md-6 col-sm-12">
                    <div class="container text-left footer-logo">
                        <div class="">
                            <div class="col-sm  mb-2"><img src="../assets/img/logof.svg " class="" alt="footer-logo ">
>>>>>>> 84642ce9
                            </div>
                            <div class="col-sm footer-text mb-4">
                                <p class="footer-p">Lorem ipsum dolor sit amet, consectetur adipiscing elit ut aliquam, purus sit amet luctus venenatis, lectus magna fringilla urna</p>
                            </div>
                            <div class="col-sm icons mb-4">
<<<<<<< HEAD
=======

>>>>>>> 84642ce9
                                <img src="../assets/img/socials.svg" alt="">
                            </div>
                        </div>
                    </div>
                </div>
<<<<<<< HEAD
                <div class="col-lg-3 col-md-6 col-sm-12  pt-lg-3 pt-sm-2">
                    <h4 class="footer-header">Quick Links</h4>
                    <ul class="quicklinks">
                        <a href="../index.html">
                            <li class="">Home</li>
=======
                <div class="col-lg-3 col-md-6 col-sm-12 ">
                    <h4 class="footer-header">Quick Links</h4>
                    <ul class="quicklinks">
                        <a href="../index.html">
                            <li>Home</li>
>>>>>>> 84642ce9
                        </a>
                        <a href="./FileUpload.html ">
                            <li>Tools</li>
                        </a>
                        <a href="Blog.html">
                            <li>Blogs</li>
                        </a>
                        <a href="./ResourcePGs/resourcepg1.html">
                            <li>Resources</li>
                        </a>
                    </ul>
                </div>
<<<<<<< HEAD
                <div class="col-lg-3 col-md-6 col-sm-12 pt-lg-3 pt-sm-2">
=======
                <div class="col-lg-3 col-md-6 col-sm-12 text-left">
>>>>>>> 84642ce9
                    <h4 class=" footer-header">Quick Action</h4>
                    <ul class="quickActions ">
                        <a href="./FAQ.html">
                            <li>FAQs</li>
                        </a>
                        <a href="">
                            <li>API</li>
                        </a>
<<<<<<< HEAD
                        <a href="contact.html">
=======
                        <a href="./contact.html">
>>>>>>> 84642ce9
                            <li>Contact</li>
                        </a>
                        <a href="">
                            <li>Testimonial</li>
                        </a>
                    </ul>
                </div>
<<<<<<< HEAD
                <div class="col-lg-3 col-md-6 col-sm-12 pt-lg-3 pt-sm-2">
=======
                <div class="col ">
>>>>>>> 84642ce9
                    <h4 class=" footer-header">Address</h4>
                    <div class="location d-flex d-sm-flex mt-3">
                        <i class="fa-solid fa-location-dot pt-4 pr-2 pl-3 pb-2"></i>
                        <p class="p-2">No 21 Broad Str, off Bypass St Philip, Dewa Nigeria.</p>
                    </div>
                    <div class="number d-flex ">
                        <i class="fa-solid fa-phone p-2"></i>
                        <p class="p-2">01-023-257</p>
                    </div>
                    <div class="mail d-flex ">
                        <i class="fa-solid fa-envelope p-2"></i>
                        <p class="p-2">hello@Bytsfy.work</p>
                    </div>
                </div>
            </div>
<<<<<<< HEAD
            <div class="container row chat-box">
=======
            <!-- <div class="container row ">
>>>>>>> 84642ce9
                <div class="col-8 "></div>
                <div class="col-4 footer-chat d-flex">
                    <img src="../assets/img/chat-img.svg" class="chatimg" alt="chatimg">
                    <h5 class="chattext">Chat with our Agents</h5>
                </div>
<<<<<<< HEAD
            </div>
=======
            </div> -->
>>>>>>> 84642ce9
        </div>

    </section>
    <!-- <hr class="footer-line"> -->
    <section class="container-fluid copyright pb-2 pt-4 " id="copyright">
<<<<<<< HEAD
        <div class="container">
=======
        <div class=" container">
>>>>>>> 84642ce9
            <div class="row flex-column-reverse flex-lg-row ">
                <div class="col text-left">
                    <p> Copyright &copy; 2022
                        <span class="copy-span"> Bytsfy </span> - All rights reserved.
                    </p>
                </div>
                <div class="col ">

                </div>
                <div class="col ">
                    <ul class="termspolicy ">
                        <li class="">Privacy Policy</li> &nbsp;
                        <li class="">Terms</li>
                    </ul>
                </div>
            </div>
        </div>
    </section>
<<<<<<< HEAD




    <!-- Option 1: jQuery and Bootstrap Bundle (includes Popper) -->
    <script src="https://cdn.jsdelivr.net/npm/@popperjs/core@2.11.5/dist/umd/popper.min.js" integrity="sha384-Xe+8cL9oJa6tN/veChSP7q+mnSPaj5Bcu9mPX5F5xIGE0DVittaqT5lorf0EI7Vk" crossorigin="anonymous"></script>
    <script src="https://cdn.jsdelivr.net/npm/bootstrap@5.2.0/dist/js/bootstrap.min.js" integrity="sha384-ODmDIVzN+pFdexxHEHFBQH3/9/vQ9uori45z4JjnFsRydbmQbmL5t1tQ0culUzyK" crossorigin="anonymous"></script>


=======


    <!-- Option 1: jQuery and Bootstrap Bundle (includes Popper) -->
    <script src="https://cdn.jsdelivr.net/npm/@popperjs/core@2.11.5/dist/umd/popper.min.js" integrity="sha384-Xe+8cL9oJa6tN/veChSP7q+mnSPaj5Bcu9mPX5F5xIGE0DVittaqT5lorf0EI7Vk" crossorigin="anonymous"></script>
    <script src="https://cdn.jsdelivr.net/npm/bootstrap@5.2.0/dist/js/bootstrap.min.js" integrity="sha384-ODmDIVzN+pFdexxHEHFBQH3/9/vQ9uori45z4JjnFsRydbmQbmL5t1tQ0culUzyK" crossorigin="anonymous"></script>
>>>>>>> 84642ce9
</body>

</html><|MERGE_RESOLUTION|>--- conflicted
+++ resolved
@@ -7,11 +7,11 @@
     <title>Home Page</title>
     <!--Bootstrap--->
     <link href="https://cdn.jsdelivr.net/npm/bootstrap@5.2.0/dist/css/bootstrap.min.css" rel="stylesheet" integrity="sha384-gH2yIJqKdNHPEq0n4Mqa/HGKIhSkIHeL5AyhkYV8i59U5AR6csBvApHHNl/vI1Bx" crossorigin="anonymous">
-<<<<<<< HEAD
+
     <link rel="stylesheet" href="https://cdn.jsdelivr.net/npm/bootstrap@4.6.2/dist/css/bootstrap.min.css" integrity="sha384-xOolHFLEh07PJGoPkLv1IbcEPTNtaed2xpHsD9ESMhqIYd0nLMwNLD69Npy4HI+N" crossorigin="anonymous">
     <!--Custom CSS--->
     <link rel="stylesheet" href="../assets/css/style.css">
-=======
+
 
     <!--Custom CSS--->
     <link rel="stylesheet" href="../assets/css/style.css">
@@ -19,7 +19,7 @@
 
     <!--<link rel="stylesheet" href="/assets/css/style.css">-->
     <link rel="stylesheet" href="/assets/css/style.css">
->>>>>>> 84642ce9
+
     <!--Google Fonts--->
     <link href="https://fonts.googleapis.com/css2?family=Montserrat:ital,wght@0,100;0,200;0,300;0,400;0,500;0,600;0,700;0,800;0,900;1,100;1,200;1,300;1,400;1,500;1,600;1,700;1,800;1,900&family=Mulish:wght@200;300;400;500;600&display=swap" rel="stylesheet">
 
@@ -31,19 +31,19 @@
 <body>
     <!------------------------------Navbar Section------------------------------->
     <header class="container-fluid">
-<<<<<<< HEAD
+
         <nav class="navbar navbar-expand-lg bg-white pt-3 mb-1 ml-lg-3 mr-lg-3">
             <div class="container">
                 <a class="navbar-brand" href="./home2.html"><img src="../assets/img/logo.svg" alt="nav-logo"></a>
                 <button class="navbar-toggler mb-3" type="button" data-bs-toggle="collapse" data-bs-target="#navbarSupportedContent" aria-controls="navbarSupportedContent" aria-expanded="false" aria-label="Toggle navigation">
                     <span class=""> <i class="fa-solid fa-align-right nav-icon"></i></span></span>
-=======
+
         <nav class="navbar navbar-expand-lg bg-light pt-3 mb-1">
             <div class="container-fluid">
                 <a class="navbar-brand" href="#"><img src="/assets/img/logo.svg" alt="nav-logo"></a>
                 <button class="navbar-toggler" type="button" data-bs-toggle="collapse" data-bs-target="#navbarSupportedContent" aria-controls="navbarSupportedContent" aria-expanded="false" aria-label="Toggle navigation">
                     <span class="navbar-toggler-icon"></span>
->>>>>>> 84642ce9
+
                 </button>
                 <div class="collapse navbar-collapse " id="navbarSupportedContent">
                     <ul class="navbar-nav me-auto mb-2 mb-lg-0 nav-ul">
@@ -62,7 +62,7 @@
                             </ul>
                         </li>
                         <li class="nav-item dropdown nav-items">
-<<<<<<< HEAD
+
                             <a class="nav-link dropdown-toggle" href="./FileUpload.html" role="button" data-bs-toggle="dropdown" aria-expanded="false">
                               Tools
                             </a>
@@ -98,8 +98,7 @@
                                 </div>
                             </div>
 
-=======
-                            <a class="nav-link dropdown-toggle" href="#" role="button" data-bs-toggle="dropdown" aria-expanded="false">
+                 <a class="nav-link dropdown-toggle" href="#" role="button" data-bs-toggle="dropdown" aria-expanded="false">
                               Tools
                             </a>
                             <div class="dropdown-menu dropdown1 wide-nav">
@@ -126,13 +125,13 @@
                                     </div>
                                 </div>
                             </div>
->>>>>>> 84642ce9
+
                         </li>
                         <li class="nav-item nav-items">
                             <a href="./contact.html" class="nav-link">Contact</a>
                         </li>
                     </ul>
-<<<<<<< HEAD
+
                     <div class="nav navbar-nav navbar-right">
                         <div class="dropdown ">
                             <a href="#" class="dropdown-toggle " data-bs-toggle="dropdown">
@@ -142,7 +141,7 @@
                                 <div class="m-4"><a href="./Dashboard.html" class="nav-link2">Saved Items</a></div>
 
                                 <div class=""><button href="./Sign_In.html" class="btn btn-subscribe1 m-3"><span><i class="fa-solid fa-right-from-bracket"></i></span>
-=======
+
                     <div class="nav navbar-nav navbar-right ">
                         <div class="dropdown align-items-center">
                             <a href="#" class="dropdown-toggle " data-bs-toggle="dropdown">
@@ -153,7 +152,7 @@
                                 <div class="m-4"><a href="Dashboard.html" class="nav-link2">Saved Items</a></div>
 
                                 <div class=""><button href="#" class="btn btn-primary m-4"><span><i class="fa-solid fa-right-from-bracket"></i></span>
->>>>>>> 84642ce9
+
                                 Logout</button></div>
                             </div>
                         </div>
@@ -178,7 +177,7 @@
     <!---------------------------Split Files Tables Section---------------------------->
     <div class="container pt-5 pb-5 mb-5">
         <div class="container table-responsive dash-box p-4">
-<<<<<<< HEAD
+
             <table class=" dash-table">
                 <thead>
                     <tr class="  my-3 pt-1 pb-1  dash-table-row  dash-text align-middle">
@@ -195,9 +194,6 @@
                     <tr class="dash-row dash-table-row mt-2 mb-5   align-middle">
                         <th scope="row"><input class="col-2 m-1 form-check-input saved-check" type="checkbox" value="" id="flexCheckChecked"></th>
                         <td><label class="form-check-label dash-text text-center" for="flexCheckChecked">
-=======
-            
->>>>>>> 84642ce9
 
 
     <script>
@@ -257,15 +253,13 @@
                 Delete
              </label></td>
                     </tr>
-<<<<<<< HEAD
+
                     <tr class="dash-row  mt-2 mb-3   align-middle">
                         <th scope="row"><input class="col-2 m-1 form-check-input saved-check" type="checkbox" value="" id="flexCheckChecked"></th>
                         <td><label class="form-check-label dash-text text-center" for="flexCheckChecked">
 
           </tr>
-=======
-                    
->>>>>>> 84642ce9
+
 
           <tr class="dash-row  mt-2 mb-3 align-middle">
             <th scope="row"><input class="col-2 m-1 form-check-input saved-check" type="checkbox" value="" id="flexCheckChecked"></th>
@@ -288,15 +282,13 @@
                 Delete
              </label></td>
                     </tr>
-<<<<<<< HEAD
+
                     <tr class="dash-row  mt-2 mb-3   align-middle">
                         <th scope="row"><input class="col-2 m-1 form-check-input saved-check" type="checkbox" value="" id="flexCheckChecked"></th>
                         <td><label class="form-check-label dash-text text-center" for="flexCheckChecked">
 
           </tr>
-=======
-                    
->>>>>>> 84642ce9
+
 
           <tr class="dash-row  mt-2 mb-3   align-middle">
             <th scope="row"><input class="col-2 m-1 form-check-input saved-check" type="checkbox" value="" id="flexCheckChecked"></th>
@@ -319,15 +311,13 @@
                 Delete
              </label></td>
                     </tr>
-<<<<<<< HEAD
+
                     <tr class="dash-row  mt-2 mb-3   align-middle">
                         <th scope="row"><input class="col-2 m-1 form-check-input saved-check" type="checkbox" value="" id="flexCheckChecked"></th>
                         <td><label class="form-check-label dash-text text-center" for="flexCheckChecked">
 
           </tr>
-=======
-                    
->>>>>>> 84642ce9
+
 
           <tr class="dash-row  mt-2 mb-3 align-middle">
             <th scope="row"><input class="col-2 m-1 form-check-input saved-check" type="checkbox" value="" id="flexCheckChecked"></th>
@@ -349,7 +339,7 @@
                 Delete
              </label></td>
                     </tr>
-<<<<<<< HEAD
+
 
 
                     <tr class="dash-row  mt-2 mb-3 align-middle">
@@ -412,14 +402,14 @@
         <div class="text-center dash-text pt-2">
             <button id="seeMore" class="text-center dash-text">Show more</button>
         </div>
-=======
+
                  
         </tbody>
         </table>
         <div class="text-center dash-text pt-2">
             <button id="seeMore" class="text-center dash-text">Show more</button>
         </div>
->>>>>>> 84642ce9
+
     </div>
 
 
@@ -466,7 +456,7 @@
     <div class="container pt-5 pb-5 mb-5">
         <div class="container table-responsive dash-box p-4">
 
-<<<<<<< HEAD
+
             <table class=" dash-table">
                 <thead>
                     <tr class="  my-3 pt-1 pb-1  dash-table-row align-middle">
@@ -483,8 +473,7 @@
                         <th scope="row"><input class="col-2 m-1 form-check-input saved-check" type="checkbox" value="" id="flexCheckChecked"></th>
                         <td><label class="form-check-label dash-text text-center" for="flexCheckChecked">
 
-=======
->>>>>>> 84642ce9
+
             <table class=" dash-table" id="file-history-table">
             <thead>
               <tr class="  my-3 pt-1 pb-1  dash-table-row align-middle">
@@ -574,7 +563,7 @@
     </div>
 
 
-<<<<<<< HEAD
+
     <!---------------------Footer Section---------------------->
     <section class="footer container-fluid " id="footer">
         <div class="container ml-lg-5 mr-lg-4 ml-sm-2 ml-md-2">
@@ -583,7 +572,7 @@
                     <div class="container text-left footer-logo">
                         <div class="">
                             <div class="col-sm  mb-2 pt-lg-5 pt-sm-3 "><img src="../assets/img/logof.svg " class="" alt="footer-logo ">
-=======
+
     <!------------------------------Footer Section------------------------------->
     <section class="footer container-fluid" id="footer">
         <div class="container-fluid ">
@@ -592,34 +581,31 @@
                     <div class="container text-left footer-logo">
                         <div class="">
                             <div class="col-sm  mb-2"><img src="../assets/img/logof.svg " class="" alt="footer-logo ">
->>>>>>> 84642ce9
+
                             </div>
                             <div class="col-sm footer-text mb-4">
                                 <p class="footer-p">Lorem ipsum dolor sit amet, consectetur adipiscing elit ut aliquam, purus sit amet luctus venenatis, lectus magna fringilla urna</p>
                             </div>
                             <div class="col-sm icons mb-4">
-<<<<<<< HEAD
-=======
-
->>>>>>> 84642ce9
+
                                 <img src="../assets/img/socials.svg" alt="">
                             </div>
                         </div>
                     </div>
                 </div>
-<<<<<<< HEAD
+
                 <div class="col-lg-3 col-md-6 col-sm-12  pt-lg-3 pt-sm-2">
                     <h4 class="footer-header">Quick Links</h4>
                     <ul class="quicklinks">
                         <a href="../index.html">
                             <li class="">Home</li>
-=======
+
                 <div class="col-lg-3 col-md-6 col-sm-12 ">
                     <h4 class="footer-header">Quick Links</h4>
                     <ul class="quicklinks">
                         <a href="../index.html">
                             <li>Home</li>
->>>>>>> 84642ce9
+
                         </a>
                         <a href="./FileUpload.html ">
                             <li>Tools</li>
@@ -632,11 +618,11 @@
                         </a>
                     </ul>
                 </div>
-<<<<<<< HEAD
+
                 <div class="col-lg-3 col-md-6 col-sm-12 pt-lg-3 pt-sm-2">
-=======
+
                 <div class="col-lg-3 col-md-6 col-sm-12 text-left">
->>>>>>> 84642ce9
+
                     <h4 class=" footer-header">Quick Action</h4>
                     <ul class="quickActions ">
                         <a href="./FAQ.html">
@@ -645,11 +631,11 @@
                         <a href="">
                             <li>API</li>
                         </a>
-<<<<<<< HEAD
+
                         <a href="contact.html">
-=======
+
                         <a href="./contact.html">
->>>>>>> 84642ce9
+
                             <li>Contact</li>
                         </a>
                         <a href="">
@@ -657,11 +643,11 @@
                         </a>
                     </ul>
                 </div>
-<<<<<<< HEAD
+
                 <div class="col-lg-3 col-md-6 col-sm-12 pt-lg-3 pt-sm-2">
-=======
+
                 <div class="col ">
->>>>>>> 84642ce9
+
                     <h4 class=" footer-header">Address</h4>
                     <div class="location d-flex d-sm-flex mt-3">
                         <i class="fa-solid fa-location-dot pt-4 pr-2 pl-3 pb-2"></i>
@@ -677,31 +663,31 @@
                     </div>
                 </div>
             </div>
-<<<<<<< HEAD
+
             <div class="container row chat-box">
-=======
+
             <!-- <div class="container row ">
->>>>>>> 84642ce9
+
                 <div class="col-8 "></div>
                 <div class="col-4 footer-chat d-flex">
                     <img src="../assets/img/chat-img.svg" class="chatimg" alt="chatimg">
                     <h5 class="chattext">Chat with our Agents</h5>
                 </div>
-<<<<<<< HEAD
+
             </div>
-=======
+
             </div> -->
->>>>>>> 84642ce9
+
         </div>
 
     </section>
     <!-- <hr class="footer-line"> -->
     <section class="container-fluid copyright pb-2 pt-4 " id="copyright">
-<<<<<<< HEAD
+
         <div class="container">
-=======
+
         <div class=" container">
->>>>>>> 84642ce9
+
             <div class="row flex-column-reverse flex-lg-row ">
                 <div class="col text-left">
                     <p> Copyright &copy; 2022
@@ -720,7 +706,7 @@
             </div>
         </div>
     </section>
-<<<<<<< HEAD
+
 
 
 
@@ -730,13 +716,13 @@
     <script src="https://cdn.jsdelivr.net/npm/bootstrap@5.2.0/dist/js/bootstrap.min.js" integrity="sha384-ODmDIVzN+pFdexxHEHFBQH3/9/vQ9uori45z4JjnFsRydbmQbmL5t1tQ0culUzyK" crossorigin="anonymous"></script>
 
 
-=======
+
 
 
     <!-- Option 1: jQuery and Bootstrap Bundle (includes Popper) -->
     <script src="https://cdn.jsdelivr.net/npm/@popperjs/core@2.11.5/dist/umd/popper.min.js" integrity="sha384-Xe+8cL9oJa6tN/veChSP7q+mnSPaj5Bcu9mPX5F5xIGE0DVittaqT5lorf0EI7Vk" crossorigin="anonymous"></script>
     <script src="https://cdn.jsdelivr.net/npm/bootstrap@5.2.0/dist/js/bootstrap.min.js" integrity="sha384-ODmDIVzN+pFdexxHEHFBQH3/9/vQ9uori45z4JjnFsRydbmQbmL5t1tQ0culUzyK" crossorigin="anonymous"></script>
->>>>>>> 84642ce9
+
 </body>
 
 </html>