--- conflicted
+++ resolved
@@ -269,68 +269,8 @@
                 Delete
              </label></td>
                     </tr>
-
-<<<<<<< HEAD
-          
-=======
-
-                    <tr class="dash-row  mt-2 mb-3 align-middle">
-                        <th scope="row"><input class="col-2 m-1 form-check-input saved-check" type="checkbox" value="" id="flexCheckChecked"></th>
-                        <td><label class="form-check-label dash-text text-center" for="flexCheckChecked">
-                Shawn's Doc.CSV</td>
-            <td><label class="form-check-label dash-text text-center" for="flexCheckChecked">
-                100kb
-              </label></td>
-                        <td><label class="form-check-label dash-text text-center" for="flexCheckChecked">
-                05.06.2022
-              </label></td>
-                        <td><label class="form-check-label  dash-text text-center" for="flexCheckChecked"><span><i class="fa-solid fa-download" style="color:#AAAAAA ;"></i></span>
-                <a class="dash-text" href="#" download="">Download</a> 
-             </label></td>
-                        <td><label class="form-check-label  dash-text text-center" for="flexCheckChecked"><span><i class="fa-solid fa-share-from-square" style="color: #AAAAAA;"></i></span>
-                Share
-             </label></td>
-                        <td><label class="form-check-label dash-text text-center" for="flexCheckChecked"><span><i class="fa-solid fa-trash-can " style="color: red;"></i></span>
-                Delete
-             </label></td>
-                    </tr>
-
-                    <tr class="dash-row  mt-2 mb-3   align-middle">
-                        <th scope="row"><input class="col-2 m-1 form-check-input saved-check" type="checkbox" value="" id="flexCheckChecked"></th>
-                        <td><label class="form-check-label dash-text text-center" for="flexCheckChecked">
-
-                Shawn's Doc.CSV</td>
-            <td><label class="form-check-label dash-text text-center" for="flexCheckChecked">
-                100kb
-              </label></td>
-                        <td><label class="form-check-label dash-text text-center" for="flexCheckChecked">
-                05.06.2022
-              </label></td>
-                        <td><label class="form-check-label  dash-text text-center" for="flexCheckChecked"><span><i class="fa-solid fa-download" style="color:#AAAAAA ;"></i></span>
-                <a class="dash-text" href="#" download="">Download</a> 
-             </label></td>
-                        <td><label class="form-check-label  dash-text text-center" for="flexCheckChecked"><span><i class="fa-solid fa-share-from-square" style="color: #AAAAAA;"></i></span>
-                Share
-             </label></td>
-                        <td><label class="form-check-label dash-text text-center" for="flexCheckChecked"><span><i class="fa-solid fa-trash-can " style="color: red;"></i></span>
-                Delete
-             </label></td>
-                    </tr>
-
-                </tbody>
-            </table>
-            <div class="text-center dash-text pt-2">
-                <a id="seeMore" class="text-center dash-text" href="#"><strong>See more</strong></a>
-
-            </div>
-        </div>
-
-
-        </tr>
-
->>>>>>> 64df9955
+                 
         </tbody>
-
         </table>
         <div class="text-center dash-text pt-2">
             <button id="seeMore" class="text-center dash-text">Show more</button>
