--- conflicted
+++ resolved
@@ -22,91 +22,6 @@
 </head>
 
 <body>
-<<<<<<< HEAD
-<!------------------------------Navbar Section------------------------------->
-
-<header class="container-fluid">
-    <nav class="navbar navbar-expand-lg bg-white pt-3 mb-1" style="width:100%">
-        <div class="container-fluid">
-            <a class="navbar-brand" href="#"><img src="../assets/img/logof.svg" alt="nav-logo"></a>
-            <button class="navbar-toggler navbar-toggler-right" type="button" data-bs-toggle="collapse"
-                    data-bs-target="#navbarSupportedContent" aria-controls="navbarSupportedContent"
-                    aria-expanded="false" aria-label="Toggle navigation">
-                <span class="navbar-toggler-icon "> <i class="fa-solid fa-align-right nav-icon"></i></span>
-            </button>
-            <div class="collapse navbar-collapse" id="navbarSupportedContent">
-                <ul class="navbar-nav me-auto mb-2 mb-lg-0 nav-ul">
-                    <li class="nav-item nav-items">
-                        <a class="nav-link active" aria-current="page" href="#" id="home">Home</a>
-                    </li>
-
-                    <li class="nav-item dropdown nav-items">
-                        <a class="nav-link dropdown-toggle" href="#" role="button" data-bs-toggle="dropdown"
-                           aria-expanded="false">
-                            Resources
-                        </a>
-                        <ul class="dropdown-menu dropdown1">
-                            <li><a href="FAQ.html" class="dropdown-item dropdown-items">FAQs</a></li>
-                            <li><a href="Blog.html" class="dropdown-item dropdown-items">Blogs</a></li>
-                            <li><a class="dropdown-item dropdown-items" href="#">Developers</a></li>
-                        </ul>
-                    </li>
-                    <li class="nav-item dropdown nav-items">
-                        <a class="nav-link dropdown-toggle" href="#" role="button" data-bs-toggle="dropdown"
-                           aria-expanded="false">
-                            Tools
-                        </a>
-                        <div class="dropdown-menu dropdown1 wide-nav">
-                            <div class="row">
-                                <div class="col">
-                                    <h5 class="text-center"><strong>Split Files</strong></h5>
-                                    <a class="btn btn-light dropdown-item text-center" href="#">Upload Files</a>
-                                    <a class="btn btn-light dropdown-item text-center" href="#">Split by
-                                        line</a>
-                                    <a class="btn btn-light dropdown-item text-center" href="#">Split by
-                                        size</a>
-                                </div>
-                                <div class="col">
-                                    <h5 class="text-center"><strong>Convert Files</strong></h5>
-                                    <a class="btn btn-light dropdown-item text-center" href="#">Upload Files</a>
-                                    <a class="btn btn-light dropdown-item text-center" href="#">Convert CSV to
-                                        JSON</a>
-                                    <a class="btn btn-light dropdown-item text-center" href="#">Convert JSON to
-                                        CSV</a>
-                                    <a class="btn btn-light dropdown-item text-center" href="#">Convert CSV to
-                                        Others</a>
-                                    <a class="btn btn-light dropdown-item text-center" href="#">Convert JSON to
-                                        Others</a>
-
-                                </div>
-                                <div class="col">
-                                    <h5 class="text-center"><strong>Compress Files</strong></h5>
-                                    <a class="btn btn-light dropdown-item text-center" href="#">Upload Files</a>
-                                    <a class="btn btn-light dropdown-item text-center" href="#">Compress by
-                                        size</a>
-                                </div>
-                            </div>
-                        </div>
-                    </li>
-                    <li class="nav-item nav-items">
-                        <a href="contact.html" class="nav-link">Contact</a>
-                    </li>
-                </ul>
-                <div class="nav navbar-nav navbar-right ">
-                    <div class="dropdown ">
-                        <a href="#" class="dropdown-toggle " data-bs-toggle="dropdown">
-                                <span class=" nav-link  navbar-toggler-icon2"><img
-                                        src="../assets/img/user-profile.svg" alt=""> Shawn L.</span></a>
-                        <div class=" row dropdown-menu user_dropdownmenu dropdown1 mt-3 ">
-                            <div class="m-4"><a href="" class="nav-link2">Profile</a></div>
-                            <div class="m-4"><a href="Dashboard.html" class="nav-link2">Saved Items</a></div>
-
-                            <div class="">
-                                <button href="#" class="btn btn-primary m-3"><span><i
-                                        class="fa-solid fa-right-from-bracket"></i></span>
-                                    Logout
-                                </button>
-=======
     <!------------------------------Navbar Section------------------------------->
 
     <header class="container-fluid">
@@ -248,46 +163,44 @@
                                                     class="fa-solid fa-right-from-bracket"></i></span>
                                             Logout</button></div>
 
->>>>>>> 7a9ef2a3
                             </div>
                         </div>
                     </div>
                 </div>
             </div>
-        </div>
-    </nav>
-</header>
-
-<!------------------------------Tools Section------------------------------->
-<div class="fluid-container mb-3 mt-5">
-    <div class="container text-center ">
-        <div class="d-flex tools-page">
-            <img src="../assets/img/Split Icon.png" id="split-icon" alt="spliticon ">
-            <h2 class="tools-header ">Split Files by Line</h2>
-        </div>
-        <p class="contact-paragraph  pb-1">The easiest way to extract files</p>
+        </nav>
+    </header>
+
+    <!------------------------------Tools Section------------------------------->
+    <div class="fluid-container mb-3 mt-5">
+        <div class="container text-center ">
+            <div class="d-flex tools-page">
+                <img src="../assets/img/Split Icon.png" id="split-icon" alt="spliticon ">
+                <h2 class="tools-header ">Split Files by Line</h2>
+            </div>
+            <p class="contact-paragraph  pb-1">The easiest way to extract files</p>
+        </div>
     </div>
-</div>
-<!---------------------------splibox Section---------------------------->
-
-<section class="container-fluid split-bg pt-5 pb-5 mb-5">
-    <div class="container ">
-        <div class="col-sm-auto col-lg-6 mb-3 text-center ">
-            <div class="choose_file ">
-                <label for="choose_file ">
-                    <img src="../assets/img/uploading-icon.svg" alt="addicon" class="mb-3 mt-4"> <br>
-                    <div class="container">
-                        <div class="row">
-                            <div class="col">
-
-                            </div>
-                            <div class="col-sm-auto col-lg-6 ">
-                                <div class="progress  w-100 h-25 text-center">
-                                    <div class="progress-bar rounded-5 bg-warning " role="progressbar"
-                                         style="width: 70%" aria-valuenow="70" aria-valuemin="0" aria-valuemax="100">
-                                    </div>
-
-                                </div>
+    <!---------------------------splibox Section---------------------------->
+
+    <section class="container-fluid split-bg pt-5 pb-5 mb-5">
+        <div class="container ">
+            <div class="col-sm-auto col-lg-6 mb-3 text-center ">
+                <div class="choose_file ">
+                    <label for="choose_file ">
+                        <img src="../assets/img/uploading-icon.svg" alt="addicon" class="mb-3 mt-4"> <br>
+                        <div class="container">
+                            <div class="row">
+                                <div class="col">
+
+                                </div>
+                                <div class="col-sm-auto col-lg-6 ">
+                                    <div class="progress  w-100 h-25 text-center">
+                                        <div class="progress-bar rounded-5 bg-warning " role="progressbar"
+                                            style="width: 70%" aria-valuenow="70" aria-valuemin="0" aria-valuemax="100">
+                                        </div>
+                                      
+                                    </div>
                                       <br><span class="bg_p">Chunking file</span>
                                 </div>
                                 <div class="col">
