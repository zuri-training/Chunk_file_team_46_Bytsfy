--- conflicted
+++ resolved
@@ -4,11 +4,11 @@
 <head>
     <meta charset="utf-8">
     <meta name="viewport" content="width=device-width, initial-scale=1">
-<<<<<<< HEAD
+
     <title>Home Page</title>
-=======
+
     <title>Bytsfy - FileUpload</title>
->>>>>>> 84642ce9
+
     <!--Bootstrap--->
     <link href="https://cdn.jsdelivr.net/npm/bootstrap@5.2.0/dist/css/bootstrap.min.css" rel="stylesheet" integrity="sha384-gH2yIJqKdNHPEq0n4Mqa/HGKIhSkIHeL5AyhkYV8i59U5AR6csBvApHHNl/vI1Bx" crossorigin="anonymous">
     <link rel="stylesheet" href="https://cdn.jsdelivr.net/npm/bootstrap@4.6.2/dist/css/bootstrap.min.css" integrity="sha384-xOolHFLEh07PJGoPkLv1IbcEPTNtaed2xpHsD9ESMhqIYd0nLMwNLD69Npy4HI+N" crossorigin="anonymous">
@@ -23,7 +23,7 @@
 
 <body>
     <!------------------------------Navbar Section------------------------------->
-<<<<<<< HEAD
+
     <header class="container-fluid">
         <nav class="navbar navbar-expand-lg bg-white pt-3 mb-1 ml-lg-3 mr-lg-3">
             <div class="container">
@@ -62,7 +62,7 @@
                                                 size</a>
                                     </div>
                                     <div class="col-lg-3 col-sm-12 col-md-12 text-sm-center">
-=======
+
 
     <header class="container-fluid">
         <nav class="navbar navbar-expand-lg bg-white pt-3 mb-1" style="width:100%">
@@ -102,7 +102,7 @@
                                                 size</a>
                                     </div>
                                     <div class="col">
->>>>>>> 84642ce9
+
                                         <h5 class="text-center"><strong>Convert Files</strong></h5>
                                         <a class="btn btn-light dropdown-item text-center" href="#">Upload Files</a>
                                         <a class="btn btn-light dropdown-item text-center" href="#">Convert CSV to
@@ -115,11 +115,11 @@
                                                 Others</a>
 
                                     </div>
-<<<<<<< HEAD
+
                                     <div class="col-lg-3 col-sm-12 col-md-12">
-=======
+
                                     <div class="col">
->>>>>>> 84642ce9
+
                                         <h5 class="text-center"><strong>Compress Files</strong></h5>
                                         <a class="btn btn-light dropdown-item text-center" href="#">Upload Files</a>
                                         <a class="btn btn-light dropdown-item text-center" href="#">Compress by
@@ -127,7 +127,7 @@
                                     </div>
                                 </div>
                             </div>
-<<<<<<< HEAD
+
 
                         </li>
                         <li class="nav-item nav-items">
@@ -144,7 +144,7 @@
 
                                 <div class=""><button href="./Sign_In.html" class="btn btn-subscribe1 m-3"><span><i class="fa-solid fa-right-from-bracket"></i></span>
                                 Logout</button></div>
-=======
+
                         </li>
                         <li class="nav-item nav-items">
                             <a href="contact.html" class="nav-link">Contact</a>
@@ -162,7 +162,7 @@
                                 <div class=""><button href="#" class="btn btn-primary m-3"><span><i
                                                     class="fa-solid fa-right-from-bracket"></i></span>
                                             Logout</button></div>
->>>>>>> 84642ce9
+
                             </div>
                         </div>
                     </div>
