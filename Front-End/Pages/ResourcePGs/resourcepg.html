--- conflicted
+++ resolved
@@ -1,11 +1,5 @@
 <!DOCTYPE html>
 <html lang="en">
-<<<<<<< HEAD
-<head>
-    <meta charset="UTF-8"/>
-    <meta http-equiv="X-UA-Compatible" content="IE=edge"/>
-    <meta name="viewport" content="width=device-width, initial-scale=1.0"/>
-=======
 
 
 <head>
@@ -15,7 +9,6 @@
     <meta charset="UTF-8" />
     <meta http-equiv="X-UA-Compatible" content="IE=edge" />
     <meta name="viewport" content="width=device-width, initial-scale=1.0" />
->>>>>>> 7a9ef2a3
     <!--Bootstrap Link-->
 
     <link href="https://cdn.jsdelivr.net/npm/bootstrap@5.2.0/dist/css/bootstrap.min.css" rel="stylesheet" integrity="sha384-gH2yIJqKdNHPEq0n4Mqa/HGKIhSkIHeL5AyhkYV8i59U5AR6csBvApHHNl/vI1Bx" crossorigin="anonymous" />
@@ -387,193 +380,186 @@
 </html>
 
     <link
-            href="https://cdn.jsdelivr.net/npm/bootstrap@5.2.0/dist/css/bootstrap.min.css"
-            rel="stylesheet"
-            integrity="sha384-gH2yIJqKdNHPEq0n4Mqa/HGKIhSkIHeL5AyhkYV8i59U5AR6csBvApHHNl/vI1Bx"
-            crossorigin="anonymous"
+      href="https://cdn.jsdelivr.net/npm/bootstrap@5.2.0/dist/css/bootstrap.min.css"
+      rel="stylesheet"
+      integrity="sha384-gH2yIJqKdNHPEq0n4Mqa/HGKIhSkIHeL5AyhkYV8i59U5AR6csBvApHHNl/vI1Bx"
+      crossorigin="anonymous"
     />
     <!--Font Awesome-->
     <link
-            rel="stylesheet"
-            href="https://cdnjs.cloudflare.com/ajax/libs/font-awesome/6.1.2/css/all.min.css"
+      rel="stylesheet"
+      href="https://cdnjs.cloudflare.com/ajax/libs/font-awesome/6.1.2/css/all.min.css"
     />
-    <link rel="stylesheet" href="resource.css"/>
+    <link rel="stylesheet" href="resource.css" />
     <title>Resources</title>
-</head>
-<body>
-<!--Main Section-->
-<main>
-    <div class="resource container-fluid ">
+  </head>
+  <body>
+    <!--Main Section-->
+    <main>
+      <div class="resource container-fluid ">
         <h3>Resources</h3>
         <p>
-            Access a library of diffrent materials by users of our platform.Learn
-            tips and tricks from the best people using Bytsfy to make important
-            data decisions.
+          Access a library of diffrent materials by users of our platform.Learn
+          tips and tricks from the best people using Bytsfy to make important
+          data decisions.
         </p>
-    </div>
-    <!--resource body section (cards)-->
-
-    <div class="container-fluid">
+      </div>
+      <!--resource body section (cards)-->
+      
+      <div class="container-fluid">
         <!--Row 1-->
         <div class="row mt-5 mb-2 mx-5 d-flex align-items-stretch">
-            <div class="col-12 col-md-4 col-sm-4">
-                <a href="resourcepg1.html">
-                    <div class="card w-auto h-100 ">
-                        <img src="..." class="card-img-top" alt="Not Found"/>
-                        <div class="card-img-overlay">
-                            <div class="card-body">
-                                <h1 class="card-text">
-                                    Converting files from CSV to JSON what you should know
-                                </h1>
-                            </div>
-
-                            <p>by Christian Stone</p>
-                            <p class="text-end">
-                                <i class="fa-solid fa-eye"></i><br/>72 reads
-                            </p>
-
-
-                        </div>
-                    </div>
-                </a>
-            </div>
-            <!--Card 2-->
-            <div class="col-12 col-md-4 col-sm-4">
-                <a href="resourcepg2.html">
-                    <div class="card w-100 h-100">
-                        <img src="./cd1.png" class="card-img-top" alt="Not Found"/>
-                        <div class="card-img-overlay">
-                            <div class="card-body">
-                                <h1 class="card-text">
-                                    Converting files from CSV to JSON what you should know
-                                </h1>
-                            </div>
-
-                            <p>by Christian Stone</p>
-
-
-                            <p class="text-end">
-                                <i class="fa-solid fa-eye"></i><br/>72 reads
-                            </p>
-
-
-                        </div>
-                    </div>
-                </a>
-            </div>
-
-            <!--card 3-->
-
-            <div class="col-12 col-md-4 col-sm-4">
-                <a href="resourcepg3.html">
-                    <div class="card w-auto h-100">
-                        <img src="..." class="card-img-top" alt="Not Found"/>
-                        <div class="card-img-overlay">
-                            <div class="card-body">
-                                <h1 class="card-text">
-                                    JSON DATA Structure what is it made of
-                                </h1>
-                            </div>
-                            <div class="row">
-                                <p>Jacob Janes</p>
-
-                                <div class="col">
-                                    <p class="text-end">
-                                        <i class="fa-solid fa-eye"></i><br/>64 reads
-                                    </p>
-                                </div>
-                            </div>
-                        </div>
-                    </div>
-                </a>
-            </div>
+          <div class="col-12 col-md-4 col-sm-4">
+            <a href="resourcepg1.html">
+              <div class="card w-auto h-100 ">
+                <img src="..." class="card-img-top" alt="Not Found" />
+                <div class="card-img-overlay">
+                  <div class="card-body">
+                    <h1 class="card-text">
+                      Converting files from CSV to JSON what you should know
+                    </h1>
+                  </div>
+                  
+                    <p>by Christian Stone</p>
+                    <p class="text-end">
+                        <i class="fa-solid fa-eye"></i><br />72 reads
+                      </p>
+                    
+                      
+                    
+                </div>
+              </div>
+            </a>
+          </div>
+          <!--Card 2-->
+          <div class="col-12 col-md-4 col-sm-4">
+            <a href="resourcepg2.html">
+              <div class="card w-100 h-100">
+                <img src="./cd1.png" class="card-img-top" alt="Not Found" />
+                <div class="card-img-overlay">
+                  <div class="card-body">
+                    <h1 class="card-text">
+                      Converting files from CSV to JSON what you should know
+                    </h1>
+                  </div>
+                  
+                    <p>by Christian Stone</p>
+
+                    
+                      <p class="text-end">
+                        <i class="fa-solid fa-eye"></i><br />72 reads
+                      </p>
+                    
+                  
+                </div>
+              </div>
+            </a>
+          </div>
+
+          <!--card 3-->
+
+          <div class="col-12 col-md-4 col-sm-4">
+            <a href="resourcepg3.html">
+              <div class="card w-auto h-100">
+                <img src="..." class="card-img-top" alt="Not Found" />
+                <div class="card-img-overlay">
+                  <div class="card-body">
+                    <h1 class="card-text">
+                      JSON DATA Structure what is it made of
+                    </h1>
+                  </div>
+                  <div class="row">
+                    <p>Jacob Janes</p>
+
+                    <div class="col">
+                      <p class="text-end">
+                        <i class="fa-solid fa-eye"></i><br />64 reads
+                      </p>
+                    </div>
+                  </div>
+                </div>
+              </div>
+            </a>
+          </div>
         </div>
         <!--ROW 2-->
         <div class="row mt-5 mb-2 mx-5 d-flex align-items-stretch">
             <!--card 4-->
             <div class="col-12 col-md-4 col-sm-4">
-                <a href="resourcepg4.html">
-                    <div class="card w-auto h-100">
-                        <img src="..." class="card-img-top" alt="Not Found"/>
-                        <div class="card-img-overlay">
-                            <div class="card-body">
-                                <h1 class="card-text">
-                                    How to combine JSON files to CSV in python
-                                </h1>
-                            </div>
-                            <div class="row">
-                                <p>by Christian Stone</p>
-
-                                <div class="col">
-                                    <p class="text-end">
-                                        <i class="fa-solid fa-eye"></i><br/>72 reads
-                                    </p>
-                                </div>
-                            </div>
-                        </div>
-                    </div>
-                </a>
+              <a href="resourcepg4.html">
+                <div class="card w-auto h-100">
+                  <img src="..." class="card-img-top" alt="Not Found" />
+                  <div class="card-img-overlay">
+                    <div class="card-body">
+                      <h1 class="card-text">
+                        How to combine JSON files to CSV in python
+                      </h1>
+                    </div>
+                    <div class="row">
+                      <p>by Christian Stone</p>
+  
+                      <div class="col">
+                        <p class="text-end">
+                          <i class="fa-solid fa-eye"></i><br />72 reads
+                        </p>
+                      </div>
+                    </div>
+                  </div>
+                </div>
+              </a>
             </div>
             <!--Card 5-->
             <div class="col-12 col-md-4 col-sm-4">
-                <a href="resource5.html">
-                    <div class="card w-auto h-100">
-                        <img src="./cd1.png" class="card-img-top" alt="Not Found"/>
-                        <div class="card-img-overlay">
-                            <div class="card-body">
-                                <h1 class="card-text">
-                                    How to flatten JSON Data using Pandas
-                                </h1>
-                            </div>
-                            <div class="row">
-                                <p>by Christian Stone</p>
-
-                                <div class="col">
-                                    <p class="text-end">
-                                        <i class="fa-solid fa-eye"></i><br/>72 reads
-                                    </p>
-                                </div>
-                            </div>
-                        </div>
-                    </div>
-                </a>
-            </div>
-
+              <a href="resource5.html">
+                <div class="card w-auto h-100">
+                  <img src="./cd1.png" class="card-img-top" alt="Not Found" />
+                  <div class="card-img-overlay">
+                    <div class="card-body">
+                      <h1 class="card-text">
+                        How to flatten JSON Data using Pandas
+                      </h1>
+                    </div>
+                    <div class="row">
+                      <p>by Christian Stone</p>
+  
+                      <div class="col">
+                        <p class="text-end">
+                          <i class="fa-solid fa-eye"></i><br />72 reads
+                        </p>
+                      </div>
+                    </div>
+                  </div>
+                </div>
+              </a>
+            </div>
+  
             <!--card 6-->
-
+  
             <div class="col-12 col-md-4 col-sm-4">
-                <a href="resourcepg6.html">
-                    <div class="card w-auto h-100">
-                        <img src="..." class="card-img-top" alt="Not Found"/>
-                        <div class="card-img-overlay">
-                            <div class="card-body">
-                                <h1 class="card-text">
-                                    Working with CSV and JSON for Data solutions
-                                </h1>
-                            </div>
-                            <div class="row">
-                                <p>Floyd Miles</p>
-
-                                <div class="col">
-                                    <p class="text-end">
-                                        <i class="fa-solid fa-eye"></i><br/>32 reads
-                                    </p>
-                                </div>
-                            </div>
-                        </div>
-                    </div>
-                </a>
-            </div>
-<<<<<<< HEAD
-        </div>
-    </div>
-</main>
-</body>
-</html>
-=======
+              <a href="resourcepg6.html">
+                <div class="card w-auto h-100">
+                  <img src="..." class="card-img-top" alt="Not Found" />
+                  <div class="card-img-overlay">
+                    <div class="card-body">
+                      <h1 class="card-text">
+                        Working with CSV and JSON for Data solutions
+                      </h1>
+                    </div>
+                    <div class="row">
+                      <p>Floyd Miles</p>
+  
+                      <div class="col">
+                        <p class="text-end">
+                          <i class="fa-solid fa-eye"></i><br />32 reads
+                        </p>
+                      </div>
+                    </div>
+                  </div>
+                </div>
+              </a>
+            </div>
           </div>
       </div>
     </main>
   </body>
 </html>
->>>>>>> 7a9ef2a3
