--- conflicted
+++ resolved
@@ -1,16 +1,5 @@
 <!DOCTYPE html>
 <html lang="en">
-<<<<<<< HEAD
-	<head>
-		<meta charset="UTF-8" />
-		<meta http-equiv="X-UA-Compatible" content="IE=edge" />
-		<meta name="viewport" content="width=device-width, initial-scale=1.0" />
-		<title>Document</title>
-	</head>
-	<body>
-		<form action="" method="post" enctype="multipart/form-data">
-			{% csrf_token %}
-=======
 <head>
     <meta charset="UTF-8">
     <meta http-equiv="X-UA-Compatible" content="IE=edge">
@@ -18,24 +7,20 @@
     <title>Document</title>
 </head>
 <body>
-<form action="" method="post" encType="multipart/form-data" >
+<form action="" method="post" encType="multipart/form-data">
     {% csrf_token %}
-<!--    {{ form }}-->
+    <!--    {{ form }}-->
     <input type="file" name="file"><br>
     <input type="checkbox"><br>
-    
+
     <input name="spec_size" type="number"
-    
+
     <!-- <select name="split_type" id="split_t"> -->
-        <!-- <option value="by_line">split_by_line</option>
-        <option value="by_size">Split_by_size</option> -->
+    <!-- <option value="by_line">split_by_line</option>
+    <option value="by_size">Split_by_size</option> -->
     <!-- </select>  -->
->>>>>>> 4a9d757e
 
-			<input type="file" name="file" /><br />
-			<input type="checkbox" /><br />
-
-			<button type="submit">chunk</button>
-		</form>
-	</body>
+    <button type="submit">chunk</button>
+</form>
+</body>
 </html>