<!doctype html>
<html lang="en">
{% load static %}
<head>
    <meta charset="utf-8">
    <meta name="viewport" content="width=device-width, initial-scale=1">
    <title>Landing Page</title>
    <!--Bootstrap--->
    <link href="https://cdn.jsdelivr.net/npm/bootstrap@5.2.0/dist/css/bootstrap.min.css" rel="stylesheet" integrity="sha384-gH2yIJqKdNHPEq0n4Mqa/HGKIhSkIHeL5AyhkYV8i59U5AR6csBvApHHNl/vI1Bx" crossorigin="anonymous">
    <link rel="stylesheet" href="https://cdn.jsdelivr.net/npm/bootstrap@4.6.2/dist/css/bootstrap.min.css" integrity="sha384-xOolHFLEh07PJGoPkLv1IbcEPTNtaed2xpHsD9ESMhqIYd0nLMwNLD69Npy4HI+N" crossorigin="anonymous">
    <!--Custom CSS--->
<<<<<<< HEAD
    <link rel="stylesheet" href="{% static 'assets/css/style.css' %}">
=======
    <link rel="stylesheet" href="/static/assets/css/style.css">
>>>>>>> 2844bf2a
    <!--Google Fonts--->
    <link href="https://fonts.googleapis.com/css2?family=Montserrat:ital,wght@0,100;0,200;0,300;0,400;0,500;0,600;0,700;0,800;0,900;1,100;1,200;1,300;1,400;1,500;1,600;1,700;1,800;1,900&family=Mulish:wght@200;300;400;500;600&display=swap" rel="stylesheet">

    <!--Fontawesome CDN--->
    <link rel="stylesheet" href="https://cdnjs.cloudflare.com/ajax/libs/font-awesome/6.1.2/css/all.min.css">

</head>

<body>
<<<<<<< HEAD
    <!------------------------------Navbar Section------------------------------->
    {% include 'navbar.html' %}
    <!------------------------------Contact Section------------------------------->
    <div class="fluid-container mb-3 mt-5">
        <div class="container text-center ">
            <h2 class="contact-header">Contact Us</h2>
            <p class="contact-paragraph pt-3 pb-5 pb-2">Ask questions, Give a suggestion or report a problem. for further enquiry on the use of our product, send us a descriptive message <br>and we will get back to you within the shortest time possible.</p>
=======
<!------------------------------Navbar Section------------------------------->
<!------------------------------Navbar Section------------------------------->
<header class="container-fluid">
    <nav class="navbar navbar-expand-lg bg-white pt-3 mb-1 ml-lg-3 mr-lg-3">
        <div class="container">
            <a class="navbar-brand" href="./Home_page.html"><img src="/static/assets/img/logo.svg" alt="nav-logo"></a>
            <button class="navbar-toggler mb-3" type="button" data-bs-toggle="collapse"
                    data-bs-target="#navbarSupportedContent" aria-controls="navbarSupportedContent"
                    aria-expanded="false" aria-label="Toggle navigation">
                <span class=""> <i class="fa-solid fa-align-right nav-icon"></i></span></span>
            </button>
            <div class="collapse navbar-collapse " id="navbarSupportedContent">
                <ul class="navbar-nav me-auto mb-2 mb-lg-0 nav-ul">
                    <li class="nav-item nav-items">
                        <a class="nav-link " aria-current="page" href="./Landing_page.html">Home</a>
                    </li>

                    <li class="nav-item dropdown nav-items">
                        <a class="nav-link dropdown-toggle" href="#" role="button" data-bs-toggle="dropdown"
                           aria-expanded="false">
                            Resources
                        </a>
                        <ul class="dropdown-menu dropdown1">
                            <li><a href="./FAQ.html" class="dropdown-item dropdown-items">FAQs</a></li>
                            <li><a href="./Blog.html" class="dropdown-item dropdown-items">Blogs</a></li>
                            <li><a class="dropdown-item dropdown-items" href="./Dashboard.html">Developers</a></li>
                        </ul>
                    </li>
                    <li class="nav-item dropdown nav-items">
                        <a class="nav-link dropdown-toggle" href="#" role="button" data-bs-toggle="dropdown"
                           aria-expanded="false">
                            Tools
                        </a>
                        <div class="dropdown-menu dropdown1 wide-nav ">
                            <div class="row ">
                                <div class="text-center">
                                    <h5 class="text-center"><strong>Split Files</strong></h5>
                                    <a class="dropdown-item text-center" href="./FileUpload.html">Upload Files</a>
                                    <a class="dropdown-item text-center" href="./CSV.html">Chunk by CSV
                                    </a>
                                    <a class="dropdown-item text-center" href="./JSON.html">Chunk by JSON</a>
                                </div>

                            </div>
                        </div>

                    </li>
                    <li class="nav-item nav-items">
                        <a href="./contact.html" class="nav-link">Contact</a>
                    </li>
                </ul>
                <div class="nav navbar-nav navbar-right">
                    <div class="dropdown ">
                        <a href="#" class="dropdown-toggle " data-bs-toggle="dropdown">
                            <span class=" nav-link  navbar-toggler-icon2 mb-3"><img
                                    src="/static/assets/img/user-profile.svg"
                                    alt=""> Shawn L.</span></a>
                        <div class=" row dropdown-menu user_dropdownmenu dropdown1 ">
                            <div class="m-4"><a href="./profile.html" class="nav-link2">Profile</a></div>
                            <div class="m-4"><a href="./Dashboard.html" class="nav-link2">Saved Items</a></div>

                            <div class="">

                                <a href="./Sign_In.html">
                                    <button href="./Sign_In.html" class="btn btn-subscribe1 m-3">
                                            <span>
                                                <i class="fa-solid fa-right-from-bracket"></i>
                                            </span>
                                        Logout
                                    </button>
                                </a>
                            </div>
                        </div>
                    </div>
                </div>
            </div>
        </div>
    </nav>
</header>
<!------------------------------Contact Section------------------------------->
<div class="fluid-container mb-3 mt-5">
    <div class="container text-center ">
        <h2 class="contact-header">Contact Us</h2>
        <p class="contact-paragraph pt-3 pb-5 pb-2">Ask questions, Give a suggestion or report a problem. for further
            enquiry on the use of our product, send us a descriptive message <br>and we will get back to you within the
            shortest time possible.</p>
    </div>

    <div class="container">
        <div class="row flex-column-reverse flex-lg-row">
            <div class="col-sm-12 col-md-12 col-lg-6 ">
                <form>
                    <div class="mb-4 ">
                        <label for="exampleInputEmail1" class="form-label">Email address</label>
                        <input type="email" class="form-control" id="exampleInputEmail1" aria-describedby="emailHelp">
                        <div id="emailHelp" class="form-text">We'll never share your email with anyone else.</div>
                    </div>
                    <div class="form-group mb-4 ">
                        <label for="exampleFormControlSelect1" class="mb-2">Subject</label>
                        <select class="form-control " id="exampleFormControlSelect1">
                            <option>Choose a subject</option>
                            <option>General Info</option>
                            <option>suggest a Feature</option>
                            <option>Report a Problem</option>
                            <option>Privacy</option>
                        </select>
                    </div>
                    <div class="form-group mb-4 ">
                        <label for="exampleFormControlTextarea1" class="mb-2">Message</label>
                        <textarea class="form-control" id="exampleFormControlTextarea1" rows="8"></textarea>
                    </div>
                    <button type="submit" class="btn-contact">Submit</button>
                </form>
            </div>


            <div class="col map-wrapper pb-3">
                <iframe class="map"
                        src="https://www.google.com/maps/embed?pb=!1m18!1m12!1m3!1d3964.5447477289035!2d3.3881955142968088!3d6.452439025776647!2m3!1f0!2f0!3f0!3m2!1i1024!2i768!4f13.1!3m3!1m2!1s0x103b8b0e9e955b27%3A0xd97605c7777bd3e4!2sBroad%20St%2C%20Lagos%20Island%20102273%2C%20Lagos!5e0!3m2!1sen!2sng!4v1659228312627!5m2!1sen!2sng"
                        width="528" height="528" style="border:0;" allowfullscreen="" loading="lazy"
                        referrerpolicy="no-referrer-when-downgrade"></iframe>
            </div>


>>>>>>> 2844bf2a
        </div>

        <div class="container">
<<<<<<< HEAD
            <div class="row flex-column-reverse flex-lg-row">
                <div class="col-sm-12 col-md-12 col-lg-6 ">
                    <form>
                        <div class="mb-4 ">
                            <label for="exampleInputEmail1" class="form-label">Email address</label>
                            <input type="email" class="form-control" id="exampleInputEmail1" aria-describedby="emailHelp">
                            <div id="emailHelp" class="form-text">We'll never share your email with anyone else.</div>
=======
            <div class="row">
                <div class="col">
                </div>
                <div class="col-sm-auto col-lg-6 mb-3">
                    <div class="input-group mb-2 mr-sm-2">
                        <div class="input-group-prepend">
                            <div class="input-group-text" style="background-color: #0E103D;">
                                <i class="fa-solid fa-envelope"></i>
                            </div>
                        </div>
                        <input type="text " class="form-control " id="inlineFormInputGroupUsername2 "
                               placeholder="enter email">
                    </div>
                </div>
                <div class="col">

                </div>
            </div>
            <button type="button" class="btn-subscribe text-center">Subscribe</button>
        </div>
    </div>
</div>
<!---------------------Footer Section---------------------->
<section class="footer container-fluid " id="footer">
    <div class="container ml-lg-5 mr-lg-4 ml-sm-2 ml-md-2">
        <div class="row ">
            <div class="col-lg-3 col-md-6 col-sm-12">
                <div class="container text-left footer-logo">
                    <div class="">
                        <div class="col-sm  mb-2 pt-lg-5 pt-sm-3 "><img src="/static/assets/img/logof.svg " class=""
                                                                        alt="footer-logo ">
>>>>>>> 2844bf2a
                        </div>
                        <div class="form-group mb-4 ">
                            <label for="exampleFormControlSelect1" class="mb-2">Subject</label>
                            <select class="form-control " id="exampleFormControlSelect1">
                                <option>Choose a subject</option>
                                <option>General Info</option>
                                <option>suggest a Feature</option>
                                <option>Report a Problem</option>
                                <option>Privacy</option>
                            </select>
                        </div>
<<<<<<< HEAD
                        <div class="form-group mb-4 ">
                            <label for="exampleFormControlTextarea1" class="mb-2">Message</label>
                            <textarea class="form-control" id="exampleFormControlTextarea1" rows="8"></textarea>
=======
                        <div class="col-sm icons mb-4">
                            <img src="/static/assets/img/socials.svg" alt="">
>>>>>>> 2844bf2a
                        </div>
                        <button type="submit" class="btn-contact">Submit</button>
                    </form>
                </div>


                <div class="col map-wrapper pb-3">
                    <iframe class="map" src="https://www.google.com/maps/embed?pb=!1m18!1m12!1m3!1d3964.5447477289035!2d3.3881955142968088!3d6.452439025776647!2m3!1f0!2f0!3f0!3m2!1i1024!2i768!4f13.1!3m3!1m2!1s0x103b8b0e9e955b27%3A0xd97605c7777bd3e4!2sBroad%20St%2C%20Lagos%20Island%20102273%2C%20Lagos!5e0!3m2!1sen!2sng!4v1659228312627!5m2!1sen!2sng"
                        width="528" height="528" style="border:0;" allowfullscreen="" loading="lazy" referrerpolicy="no-referrer-when-downgrade"></iframe>
                </div>
<<<<<<< HEAD
=======
            </div>
        </div>
        <div class="container row chat-box">
            <div class="col-8 "></div>
            <div class="col-4 footer-chat d-flex">
                <img src="/static/assets/img/chat-img.svg" class="chatimg" alt="chatimg">
                <h5 class="chattext">Chat with our Agents</h5>
            </div>
        </div>
    </div>
>>>>>>> 2844bf2a


            </div>

        </div>
    </div>
    <!---------------------------Subscription Section---------------------------->

    {% include 'subscription.html' %}
    
    <!---------------------Footer Section---------------------->
    {% include 'footer.html' %}

    <!-- Option 1: jQuery and Bootstrap Bundle (includes Popper) -->
    <script src="https://cdn.jsdelivr.net/npm/@popperjs/core@2.11.5/dist/umd/popper.min.js" integrity="sha384-Xe+8cL9oJa6tN/veChSP7q+mnSPaj5Bcu9mPX5F5xIGE0DVittaqT5lorf0EI7Vk" crossorigin="anonymous"></script>
    <script src="https://cdn.jsdelivr.net/npm/bootstrap@5.2.0/dist/js/bootstrap.min.js" integrity="sha384-ODmDIVzN+pFdexxHEHFBQH3/9/vQ9uori45z4JjnFsRydbmQbmL5t1tQ0culUzyK" crossorigin="anonymous"></script>

</body>

</html><|MERGE_RESOLUTION|>--- conflicted
+++ resolved
@@ -9,11 +9,9 @@
     <link href="https://cdn.jsdelivr.net/npm/bootstrap@5.2.0/dist/css/bootstrap.min.css" rel="stylesheet" integrity="sha384-gH2yIJqKdNHPEq0n4Mqa/HGKIhSkIHeL5AyhkYV8i59U5AR6csBvApHHNl/vI1Bx" crossorigin="anonymous">
     <link rel="stylesheet" href="https://cdn.jsdelivr.net/npm/bootstrap@4.6.2/dist/css/bootstrap.min.css" integrity="sha384-xOolHFLEh07PJGoPkLv1IbcEPTNtaed2xpHsD9ESMhqIYd0nLMwNLD69Npy4HI+N" crossorigin="anonymous">
     <!--Custom CSS--->
-<<<<<<< HEAD
+
     <link rel="stylesheet" href="{% static 'assets/css/style.css' %}">
-=======
-    <link rel="stylesheet" href="/static/assets/css/style.css">
->>>>>>> 2844bf2a
+
     <!--Google Fonts--->
     <link href="https://fonts.googleapis.com/css2?family=Montserrat:ital,wght@0,100;0,200;0,300;0,400;0,500;0,600;0,700;0,800;0,900;1,100;1,200;1,300;1,400;1,500;1,600;1,700;1,800;1,900&family=Mulish:wght@200;300;400;500;600&display=swap" rel="stylesheet">
 
@@ -23,7 +21,6 @@
 </head>
 
 <body>
-<<<<<<< HEAD
     <!------------------------------Navbar Section------------------------------->
     {% include 'navbar.html' %}
     <!------------------------------Contact Section------------------------------->
@@ -31,136 +28,10 @@
         <div class="container text-center ">
             <h2 class="contact-header">Contact Us</h2>
             <p class="contact-paragraph pt-3 pb-5 pb-2">Ask questions, Give a suggestion or report a problem. for further enquiry on the use of our product, send us a descriptive message <br>and we will get back to you within the shortest time possible.</p>
-=======
-<!------------------------------Navbar Section------------------------------->
-<!------------------------------Navbar Section------------------------------->
-<header class="container-fluid">
-    <nav class="navbar navbar-expand-lg bg-white pt-3 mb-1 ml-lg-3 mr-lg-3">
-        <div class="container">
-            <a class="navbar-brand" href="./Home_page.html"><img src="/static/assets/img/logo.svg" alt="nav-logo"></a>
-            <button class="navbar-toggler mb-3" type="button" data-bs-toggle="collapse"
-                    data-bs-target="#navbarSupportedContent" aria-controls="navbarSupportedContent"
-                    aria-expanded="false" aria-label="Toggle navigation">
-                <span class=""> <i class="fa-solid fa-align-right nav-icon"></i></span></span>
-            </button>
-            <div class="collapse navbar-collapse " id="navbarSupportedContent">
-                <ul class="navbar-nav me-auto mb-2 mb-lg-0 nav-ul">
-                    <li class="nav-item nav-items">
-                        <a class="nav-link " aria-current="page" href="./Landing_page.html">Home</a>
-                    </li>
-
-                    <li class="nav-item dropdown nav-items">
-                        <a class="nav-link dropdown-toggle" href="#" role="button" data-bs-toggle="dropdown"
-                           aria-expanded="false">
-                            Resources
-                        </a>
-                        <ul class="dropdown-menu dropdown1">
-                            <li><a href="./FAQ.html" class="dropdown-item dropdown-items">FAQs</a></li>
-                            <li><a href="./Blog.html" class="dropdown-item dropdown-items">Blogs</a></li>
-                            <li><a class="dropdown-item dropdown-items" href="./Dashboard.html">Developers</a></li>
-                        </ul>
-                    </li>
-                    <li class="nav-item dropdown nav-items">
-                        <a class="nav-link dropdown-toggle" href="#" role="button" data-bs-toggle="dropdown"
-                           aria-expanded="false">
-                            Tools
-                        </a>
-                        <div class="dropdown-menu dropdown1 wide-nav ">
-                            <div class="row ">
-                                <div class="text-center">
-                                    <h5 class="text-center"><strong>Split Files</strong></h5>
-                                    <a class="dropdown-item text-center" href="./FileUpload.html">Upload Files</a>
-                                    <a class="dropdown-item text-center" href="./CSV.html">Chunk by CSV
-                                    </a>
-                                    <a class="dropdown-item text-center" href="./JSON.html">Chunk by JSON</a>
-                                </div>
-
-                            </div>
-                        </div>
-
-                    </li>
-                    <li class="nav-item nav-items">
-                        <a href="./contact.html" class="nav-link">Contact</a>
-                    </li>
-                </ul>
-                <div class="nav navbar-nav navbar-right">
-                    <div class="dropdown ">
-                        <a href="#" class="dropdown-toggle " data-bs-toggle="dropdown">
-                            <span class=" nav-link  navbar-toggler-icon2 mb-3"><img
-                                    src="/static/assets/img/user-profile.svg"
-                                    alt=""> Shawn L.</span></a>
-                        <div class=" row dropdown-menu user_dropdownmenu dropdown1 ">
-                            <div class="m-4"><a href="./profile.html" class="nav-link2">Profile</a></div>
-                            <div class="m-4"><a href="./Dashboard.html" class="nav-link2">Saved Items</a></div>
-
-                            <div class="">
-
-                                <a href="./Sign_In.html">
-                                    <button href="./Sign_In.html" class="btn btn-subscribe1 m-3">
-                                            <span>
-                                                <i class="fa-solid fa-right-from-bracket"></i>
-                                            </span>
-                                        Logout
-                                    </button>
-                                </a>
-                            </div>
-                        </div>
-                    </div>
-                </div>
-            </div>
-        </div>
-    </nav>
-</header>
-<!------------------------------Contact Section------------------------------->
-<div class="fluid-container mb-3 mt-5">
-    <div class="container text-center ">
-        <h2 class="contact-header">Contact Us</h2>
-        <p class="contact-paragraph pt-3 pb-5 pb-2">Ask questions, Give a suggestion or report a problem. for further
-            enquiry on the use of our product, send us a descriptive message <br>and we will get back to you within the
-            shortest time possible.</p>
-    </div>
-
-    <div class="container">
-        <div class="row flex-column-reverse flex-lg-row">
-            <div class="col-sm-12 col-md-12 col-lg-6 ">
-                <form>
-                    <div class="mb-4 ">
-                        <label for="exampleInputEmail1" class="form-label">Email address</label>
-                        <input type="email" class="form-control" id="exampleInputEmail1" aria-describedby="emailHelp">
-                        <div id="emailHelp" class="form-text">We'll never share your email with anyone else.</div>
-                    </div>
-                    <div class="form-group mb-4 ">
-                        <label for="exampleFormControlSelect1" class="mb-2">Subject</label>
-                        <select class="form-control " id="exampleFormControlSelect1">
-                            <option>Choose a subject</option>
-                            <option>General Info</option>
-                            <option>suggest a Feature</option>
-                            <option>Report a Problem</option>
-                            <option>Privacy</option>
-                        </select>
-                    </div>
-                    <div class="form-group mb-4 ">
-                        <label for="exampleFormControlTextarea1" class="mb-2">Message</label>
-                        <textarea class="form-control" id="exampleFormControlTextarea1" rows="8"></textarea>
-                    </div>
-                    <button type="submit" class="btn-contact">Submit</button>
-                </form>
-            </div>
-
-
-            <div class="col map-wrapper pb-3">
-                <iframe class="map"
-                        src="https://www.google.com/maps/embed?pb=!1m18!1m12!1m3!1d3964.5447477289035!2d3.3881955142968088!3d6.452439025776647!2m3!1f0!2f0!3f0!3m2!1i1024!2i768!4f13.1!3m3!1m2!1s0x103b8b0e9e955b27%3A0xd97605c7777bd3e4!2sBroad%20St%2C%20Lagos%20Island%20102273%2C%20Lagos!5e0!3m2!1sen!2sng!4v1659228312627!5m2!1sen!2sng"
-                        width="528" height="528" style="border:0;" allowfullscreen="" loading="lazy"
-                        referrerpolicy="no-referrer-when-downgrade"></iframe>
-            </div>
-
-
->>>>>>> 2844bf2a
         </div>
 
         <div class="container">
-<<<<<<< HEAD
+
             <div class="row flex-column-reverse flex-lg-row">
                 <div class="col-sm-12 col-md-12 col-lg-6 ">
                     <form>
@@ -168,39 +39,6 @@
                             <label for="exampleInputEmail1" class="form-label">Email address</label>
                             <input type="email" class="form-control" id="exampleInputEmail1" aria-describedby="emailHelp">
                             <div id="emailHelp" class="form-text">We'll never share your email with anyone else.</div>
-=======
-            <div class="row">
-                <div class="col">
-                </div>
-                <div class="col-sm-auto col-lg-6 mb-3">
-                    <div class="input-group mb-2 mr-sm-2">
-                        <div class="input-group-prepend">
-                            <div class="input-group-text" style="background-color: #0E103D;">
-                                <i class="fa-solid fa-envelope"></i>
-                            </div>
-                        </div>
-                        <input type="text " class="form-control " id="inlineFormInputGroupUsername2 "
-                               placeholder="enter email">
-                    </div>
-                </div>
-                <div class="col">
-
-                </div>
-            </div>
-            <button type="button" class="btn-subscribe text-center">Subscribe</button>
-        </div>
-    </div>
-</div>
-<!---------------------Footer Section---------------------->
-<section class="footer container-fluid " id="footer">
-    <div class="container ml-lg-5 mr-lg-4 ml-sm-2 ml-md-2">
-        <div class="row ">
-            <div class="col-lg-3 col-md-6 col-sm-12">
-                <div class="container text-left footer-logo">
-                    <div class="">
-                        <div class="col-sm  mb-2 pt-lg-5 pt-sm-3 "><img src="/static/assets/img/logof.svg " class=""
-                                                                        alt="footer-logo ">
->>>>>>> 2844bf2a
                         </div>
                         <div class="form-group mb-4 ">
                             <label for="exampleFormControlSelect1" class="mb-2">Subject</label>
@@ -211,15 +49,11 @@
                                 <option>Report a Problem</option>
                                 <option>Privacy</option>
                             </select>
+
                         </div>
-<<<<<<< HEAD
                         <div class="form-group mb-4 ">
                             <label for="exampleFormControlTextarea1" class="mb-2">Message</label>
                             <textarea class="form-control" id="exampleFormControlTextarea1" rows="8"></textarea>
-=======
-                        <div class="col-sm icons mb-4">
-                            <img src="/static/assets/img/socials.svg" alt="">
->>>>>>> 2844bf2a
                         </div>
                         <button type="submit" class="btn-contact">Submit</button>
                     </form>
@@ -230,19 +64,6 @@
                     <iframe class="map" src="https://www.google.com/maps/embed?pb=!1m18!1m12!1m3!1d3964.5447477289035!2d3.3881955142968088!3d6.452439025776647!2m3!1f0!2f0!3f0!3m2!1i1024!2i768!4f13.1!3m3!1m2!1s0x103b8b0e9e955b27%3A0xd97605c7777bd3e4!2sBroad%20St%2C%20Lagos%20Island%20102273%2C%20Lagos!5e0!3m2!1sen!2sng!4v1659228312627!5m2!1sen!2sng"
                         width="528" height="528" style="border:0;" allowfullscreen="" loading="lazy" referrerpolicy="no-referrer-when-downgrade"></iframe>
                 </div>
-<<<<<<< HEAD
-=======
-            </div>
-        </div>
-        <div class="container row chat-box">
-            <div class="col-8 "></div>
-            <div class="col-4 footer-chat d-flex">
-                <img src="/static/assets/img/chat-img.svg" class="chatimg" alt="chatimg">
-                <h5 class="chattext">Chat with our Agents</h5>
-            </div>
-        </div>
-    </div>
->>>>>>> 2844bf2a
 
 
             </div>
@@ -256,10 +77,12 @@
     <!---------------------Footer Section---------------------->
     {% include 'footer.html' %}
 
+
     <!-- Option 1: jQuery and Bootstrap Bundle (includes Popper) -->
     <script src="https://cdn.jsdelivr.net/npm/@popperjs/core@2.11.5/dist/umd/popper.min.js" integrity="sha384-Xe+8cL9oJa6tN/veChSP7q+mnSPaj5Bcu9mPX5F5xIGE0DVittaqT5lorf0EI7Vk" crossorigin="anonymous"></script>
     <script src="https://cdn.jsdelivr.net/npm/bootstrap@5.2.0/dist/js/bootstrap.min.js" integrity="sha384-ODmDIVzN+pFdexxHEHFBQH3/9/vQ9uori45z4JjnFsRydbmQbmL5t1tQ0culUzyK" crossorigin="anonymous"></script>
 
+
 </body>
 
 </html>