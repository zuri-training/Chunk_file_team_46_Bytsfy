<!doctype html>
<html lang="en">
{% load static %}
<head>
    <meta charset="utf-8">
    <meta name="viewport" content="width=device-width, initial-scale=1">
    <title>Blog Page</title>
    <!--Bootstrap--->
    <link href="https://cdn.jsdelivr.net/npm/bootstrap@5.2.0/dist/css/bootstrap.min.css" rel="stylesheet" integrity="sha384-gH2yIJqKdNHPEq0n4Mqa/HGKIhSkIHeL5AyhkYV8i59U5AR6csBvApHHNl/vI1Bx" crossorigin="anonymous">
    <link rel="stylesheet" href="https://cdn.jsdelivr.net/npm/bootstrap@4.6.2/dist/css/bootstrap.min.css" integrity="sha384-xOolHFLEh07PJGoPkLv1IbcEPTNtaed2xpHsD9ESMhqIYd0nLMwNLD69Npy4HI+N" crossorigin="anonymous">
    <!--Custom CSS--->
<<<<<<< HEAD
    <link rel="stylesheet" href="{% static 'assets/css/style.css' %}">
=======
    <link rel="stylesheet" href="/static/assets/css/style.css">
>>>>>>> 2844bf2a
    <!--Google Fonts--->
    <link href="https://fonts.googleapis.com/css2?family=Montserrat:ital,wght@0,100;0,200;0,300;0,400;0,500;0,600;0,700;0,800;0,900;1,100;1,200;1,300;1,400;1,500;1,600;1,700;1,800;1,900&family=Mulish:wght@200;300;400;500;600&display=swap" rel="stylesheet">

    <!--Fontawesome CDN--->
    <link rel="stylesheet" href="https://cdnjs.cloudflare.com/ajax/libs/font-awesome/6.1.2/css/all.min.css">

</head>

<body>
<<<<<<< HEAD
    <!------------------------------Navbar Section------------------------------->
    {% include 'navbar.html' %}
    <!---------------------------First  Section---------------->
    <div class="container-fluid">
        <div class="row first-section-bg">
            <div class="col-12 col-lg-6">
                <div class="w-100">
                    <h3 class="w-100 blogh3">
                        JSON Data structure, what is it made of?
                    </h3>
                    <p>
                        Undertanding the structure of JSON is a challenge for most who work with data. Having a good knowledge of the structure will help you work better with JSON files. Here`s the breakdown of the JSON Data Structure......
                    </p>
                </div>
                <div class="row  mb-3">
                    <div class="col">
                        <a href="{% url 'blogpg0' %}" class="btn btn-link blog-link-color ">Read More</a>
=======
<!------------------------------Navbar Section------------------------------->
<header class="container-fluid">
    <nav class="navbar navbar-expand-lg bg-white pt-3 mb-1 ml-lg-3 mr-lg-3">
        <div class="container">
            <a class="navbar-brand" href="/index.html"><img src="/static/assets/img/logo.svg" alt="nav-logo"></a>
            <button class="navbar-toggler mb-3" type="button" data-bs-toggle="collapse"
                    data-bs-target="#navbarSupportedContent" aria-controls="navbarSupportedContent"
                    aria-expanded="false" aria-label="Toggle navigation">
                <span class=""> <i class="fa-solid fa-align-right nav-icon"></i></span></span>
            </button>
            <div class="collapse navbar-collapse " id="navbarSupportedContent">
                <ul class="navbar-nav me-auto mb-2 mb-lg-0 nav-ul">
                    <li class="nav-item nav-items">
                        <a class="nav-link " aria-current="page" href="{% url 'home' %}">Home</a>
                    </li>

                    <li class="nav-item dropdown nav-items">
                        <a class="nav-link dropdown-toggle" href="#" role="button" data-bs-toggle="dropdown"
                           aria-expanded="false">
                            Resources
                        </a>
                        <ul class="dropdown-menu dropdown1">
                            <li><a href="./FAQ.html" class="dropdown-item dropdown-items">FAQs</a></li>
                            <li><a href="./Blog.html" class="dropdown-item dropdown-items">Blogs</a></li>
                            <li>
                                <a class="dropdown-item dropdown-items" href="./API-introduction.html">Documentation</a>
                            </li>
                        </ul>
                    </li>
                    <li class="nav-item dropdown nav-items">
                        <a class="nav-link dropdown-toggle" href="#" role="button" data-bs-toggle="dropdown"
                           aria-expanded="false">
                            Tools
                        </a>
                        <div class="dropdown-menu dropdown1 wide-nav ">
                            <div class="row ">
                                <div class="text-center">
                                    <h5 class="text-center"><strong>Split Files</strong></h5>
                                    <a class="dropdown-item text-center" href="./FileUpload.html">Upload Files</a>
                                    <a class="dropdown-item text-center" href="./CSV.html">Chunk by CSV
                                    </a>
                                    <a class="dropdown-item text-center" href="./JSON.html">Chunk by JSON</a>
                                </div>

                            </div>
                        </div>

                    </li>
                    <li class="nav-item nav-items">
                        <a href="./contact.html" class="nav-link">Contact</a>
                    </li>
                </ul>
                <div class="nav navbar-nav navbar-right">
                    <div class="dropdown ">
                        <a href="#" class="dropdown-toggle " data-bs-toggle="dropdown">
                            <span class=" nav-link  navbar-toggler-icon2 mb-3"><img
                                    src="/static/assets/img/user-profile.svg"
                                    alt=""> Shawn L.</span></a>
                        <div class=" row dropdown-menu user_dropdownmenu dropdown1 ">
                            <div class="m-4"><a href="./profile.html" class="nav-link2">Profile</a></div>
                            <div class="m-4"><a href="./Dashboard.html" class="nav-link2">Saved Items</a></div>

                            <div class="">

                                <a href="./Sign_In.html">
                                    <button href="./Sign_In.html" class="btn btn-subscribe1 m-3">
                                            <span>
                                                <i class="fa-solid fa-right-from-bracket"></i>
                                            </span>
                                        Logout
                                    </button>
                                </a>
                            </div>
                        </div>
>>>>>>> 2844bf2a
                    </div>

                </div>
            </div>
            <div class="col-12 col-lg-6">
                <img src="{% static 'assets/img/blog-image 8.png' %}" alt="JSON" class=" img-fluid w-100 rounded"></img>
            </div>
<<<<<<< HEAD
=======
            <div class="row  mb-3">
                <div class="col">
                    <a href="./blogpg0.html" class="btn btn-link blog-link-color ">Read More</a>
                </div>

            </div>
        </div>
        <div class="col-12 col-lg-6">
            <img src="/static/assets/img/blog-image 8.png" alt="JSON" class=" img-fluid w-100 rounded"></img>
>>>>>>> 2844bf2a
        </div>

<<<<<<< HEAD
    </div>
    <!---------------------------Blog Body Section------------------>
    <!----Row 1-->

    <div class="container-fluid">
        <div class="row mt-5 mb-2 mx-5 d-flex align-items-stretch">
            <div class="col-12 col-md-4 my-3">
                <div class="card w-auto h-100">
                    <img src="{% static 'assets/img/blog-image 10.png' %}" class="card-img-top" alt="...">
                    <div class="card-body">
                        <h5 class="card-title blogh5">What is JSON? Explained with JSON Examples</h5>
                        <p class="card-text">What is JSON? JSON is a way to store, persist data in a structure which is easy to read and easy to access... <a href="{% url 'blogpg1' %}" class="link-color text-decoration-none"><strong>Read
                                More</strong></a></p>
                    </div>
                    <div class="row mx-3 mb-3">
=======
<div class="container-fluid">
    <div class="row mt-5 mb-2 mx-5 d-flex align-items-stretch">
        <div class="col-12 col-md-4 my-3">
            <div class="card w-auto h-100">
                <img src="/static/assets/img/blog-image 10.png" class="card-img-top" alt="...">
                <div class="card-body">
                    <h5 class="card-title blogh5">What is JSON? Explained with JSON Examples</h5>
                    <p class="card-text">What is JSON? JSON is a way to store, persist data in a structure which is easy
                        to read and easy to access... <a href="./blogpg1.html"
                                                         class="link-color text-decoration-none"><strong>Read
                            More</strong></a></p>
                </div>
                <div class="row mx-3 mb-3">
>>>>>>> 2844bf2a

                        <div class="col">
                            <p class="text-end">July 24, 2022</p>
                        </div>
                    </div>
                </div>
            </div>
<<<<<<< HEAD
            <div class="col-12 col-md-4 my-3">
                <div class="card w-auto h-100">
                    <img src="{% static 'assets/img/blog-image 11.png' %}" class="card-img-top" alt="...">
                    <div class="card-body h-100">
                        <h5 class="card-title blogh5">Survey on JSON Data Modelling</h5>
                        <p class="card-text">JSON (JavaScript Object Notation) [1-3] is a popular lightweight semi-structured data format based on the data types of... <a href="{% url 'blogpg2' %}" class="link-color text-decoration-none"><strong>Read
                                More</strong></a></p>
                    </div>
                    <div class="row mx-3 mb-3">
=======
        </div>
        <div class="col-12 col-md-4 my-3">
            <div class="card w-auto h-100">
                <img src="/static/assets/img/blog-image 11.png" class="card-img-top" alt="...">
                <div class="card-body h-100">
                    <h5 class="card-title blogh5">Survey on JSON Data Modelling</h5>
                    <p class="card-text">JSON (JavaScript Object Notation) [1-3] is a popular lightweight
                        semi-structured data format based on the data types of... <a href="./blogpg2.html"
                                                                                     class="link-color text-decoration-none"><strong>Read
                            More</strong></a></p>
                </div>
                <div class="row mx-3 mb-3">
>>>>>>> 2844bf2a

                        <div class="col">
                            <p class="text-end">July 24, 2022</p>
                        </div>
                    </div>
                </div>
            </div>
<<<<<<< HEAD
            <div class="col-12 col-md-4 my-3">
                <div class="card w-auto h-100">
                    <img src="{% static 'assets/img/blog-image 12.png' %}" class="card-img-top" alt="...">
                    <div class="card-body">
                        <h5 class="card-title blogh5">JSON Example With Data Types Including JSON Array</h5>
                        <p class="card-text">This article will have all the JSON Examples which covers each and every data type JSON supports. Here is the .. <a href="{% url 'blogpg3' %}" class="link-color text-decoration-none"><strong>Read
                                More</strong></a>.</p>
                    </div>
                    <div class="row mx-3 mb-3">
=======
        </div>
        <div class="col-12 col-md-4 my-3">
            <div class="card w-auto h-100">
                <img src="/static/assets/img/blog-image 12.png" class="card-img-top" alt="...">
                <div class="card-body">
                    <h5 class="card-title blogh5">JSON Example With Data Types Including JSON Array</h5>
                    <p class="card-text">This article will have all the JSON Examples which covers each and every data
                        type JSON supports. Here is the .. <a href="./blogpg3.html"
                                                              class="link-color text-decoration-none"><strong>Read
                            More</strong></a>.</p>
                </div>
                <div class="row mx-3 mb-3">
>>>>>>> 2844bf2a

                        <div class="col">
                            <p class="text-end">July 24, 2022</p>
                        </div>
                    </div>
                </div>
            </div>
        </div>
    </div>
<<<<<<< HEAD
    <!----Row 2-->
    <div class="container-fluid">
        <div class="row mt-5 mb-2 mx-5 d-flex align-items-stretch">
            <div class="col-12 col-md-4 my-3">
                <div class="card w-auto h-100">
                    <img src="{% static 'assets/img/blog-image 13.png' %}" class="card-img-top" alt="...">
                    <div class="card-body">
                        <h5 class="card-title blogh5">Working with CSV and JSON for data solutions.</h5>
                        <p class="card-text">Modern industries today are flooded with data, and as a result, there is great value processing ana analyzing the...
                            <a href="{% url 'blogpg4' %}" class="link-color text-decoration-none"><strong>Read
                                More</strong></a></p>
                    </div>
                    <div class="row mx-3 mb-3">
=======
</div>
<!----Row 2-->
<div class="container-fluid">
    <div class="row mt-5 mb-2 mx-5 d-flex align-items-stretch">
        <div class="col-12 col-md-4 my-3">
            <div class="card w-auto h-100">
                <img src="/static/assets/img/blog-image 13.png" class="card-img-top" alt="...">
                <div class="card-body">
                    <h5 class="card-title blogh5">Working with CSV and JSON for data solutions.</h5>
                    <p class="card-text">Modern industries today are flooded with data, and as a result, there is great
                        value processing ana analyzing the...
                        <a href="./blogpg4.html" class="link-color text-decoration-none"><strong>Read
                            More</strong></a></p>
                </div>
                <div class="row mx-3 mb-3">
>>>>>>> 2844bf2a

                        <div class="col">
                            <p class="text-end">July 24, 2022</p>
                        </div>
                    </div>
                </div>
            </div>
<<<<<<< HEAD
            <div class="col-12 col-md-4 my-3">
                <div class="card w-auto h-100">
                    <img src="{% static 'assets/img/blog-image 14.png' %}" class="card-img-top" alt="...">
                    <div class="card-body h-100">
                        <h5 class="card-title blogh5">Check undefined Javascript, two ways to do it.</h5>
                        <p class="card-text">How to check for undefined in Javascript? Simple answer would be to use If condition, in case the variable is infinite...<a href="{% url 'blogpg5' %}" class="link-color text-decoration-none"><strong>Read
                                More</strong></a></p>
                    </div>
                    <div class="row mx-3 mb-3">
=======
        </div>
        <div class="col-12 col-md-4 my-3">
            <div class="card w-auto h-100">
                <img src="/static/assets/img/blog-image 14.png" class="card-img-top" alt="...">
                <div class="card-body h-100">
                    <h5 class="card-title blogh5">Check undefined Javascript, two ways to do it.</h5>
                    <p class="card-text">How to check for undefined in Javascript? Simple answer would be to use If
                        condition, in case the variable is infinite...<a href="./blogpg5.html"
                                                                         class="link-color text-decoration-none"><strong>Read
                            More</strong></a></p>
                </div>
                <div class="row mx-3 mb-3">
>>>>>>> 2844bf2a

                        <div class="col">
                            <p class="text-end">July 24, 2022</p>
                        </div>
                    </div>
                </div>
            </div>
<<<<<<< HEAD
            <div class="col-12 col-md-4 my-3">
                <div class="card w-auto h-100">
                    <img src="{% static 'assets/img/blog-image 15.png' %}" class="card-img-top" alt="...">
                    <div class="card-body">
                        <h5 class="card-title blogh5">XLM Pretty Print Using Python- With Examples</h5>
                        <p class="card-text">XML Pretty Print using Python is required frequently for testing, analyzing and debugging XML data. Python and XML both... <a href="{% url 'blogpg6' %}" class="link-color text-decoration-none"><strong>Read
                                More</strong></a></p>
                    </div>
                    <div class="row mx-3 mb-3">
=======
        </div>
        <div class="col-12 col-md-4 my-3">
            <div class="card w-auto h-100">
                <img src="/static/assets/img/blog-image 15.png" class="card-img-top" alt="...">
                <div class="card-body">
                    <h5 class="card-title blogh5">XLM Pretty Print Using Python- With Examples</h5>
                    <p class="card-text">XML Pretty Print using Python is required frequently for testing, analyzing and
                        debugging XML data. Python and XML both... <a href="./blogpg6.html"
                                                                      class="link-color text-decoration-none"><strong>Read
                            More</strong></a></p>
                </div>
                <div class="row mx-3 mb-3">
>>>>>>> 2844bf2a

                        <div class="col">
                            <p class="text-end">July 24, 2022</p>
                        </div>
                    </div>
                </div>
            </div>
        </div>
    </div>
<<<<<<< HEAD
    <!------Row 3 -->
    <div class="container-fluid">
        <div class="row mt-5 mb-2 mx-5 d-flex align-items-stretch">
            <div class="col-12 col-md-4 my-3">
                <div class="card w-auto h-100">
                    <img src="{% static 'assets/img/blog-image 16.png' %}" class="card-img-top" alt="...">
                    <div class="card-body">
                        <h5 class="card-title blogh5">Convert String to JSON object using Javascript</h5>
                        <p class="card-text">Converting String to JSON object using Javascript is an essential task if you are working heavily on data that...
                            <a href="{% url 'blogpg7' %}" class="link-color text-decoration-none"><strong>Read
                                More</strong></a></p>
                    </div>
                    <div class="row mx-3 mb-3 align-content-center">
=======
</div>
<!------Row 3 -->
<div class="container-fluid">
    <div class="row mt-5 mb-2 mx-5 d-flex align-items-stretch">
        <div class="col-12 col-md-4 my-3">
            <div class="card w-auto h-100">
                <img src="/static/assets/img/blog-image 16.png" class="card-img-top" alt="...">
                <div class="card-body">
                    <h5 class="card-title blogh5">Convert String to JSON object using Javascript</h5>
                    <p class="card-text">Converting String to JSON object using Javascript is an essential task if you
                        are working heavily on data that...
                        <a href="./blogpg7.html" class="link-color text-decoration-none"><strong>Read
                            More</strong></a></p>
                </div>
                <div class="row mx-3 mb-3 align-content-center">

                    <div class="col">
                        <p class="text-end">July 24, 2022</p>
                    </div>
                </div>
            </div>
        </div>
        <div class="col-12 col-md-4 my-3">
            <div class="card w-auto h-100">
                <img src="/static/assets/img/blog-image 17.png" class="card-img-top" alt="...">
                <div class="card-body h-100">
                    <h5 class="card-title blogh5">Generate Random number using Python</h5>
                    <p class="card-text">Need some random numbers in your program? This article will help you to know
                        different techniques...<a href="./blogpg8.html" class="link-color text-decoration-none"><strong>Read
                            More</strong></a></p>
                </div>
                <div class="row mx-3 mb-3 align-content-center">
>>>>>>> 2844bf2a

                        <div class="col">
                            <p class="text-end">July 24, 2022</p>
                        </div>
                    </div>
                </div>
            </div>
<<<<<<< HEAD
            <div class="col-12 col-md-4 my-3">
                <div class="card w-auto h-100">
                    <img src="{% static 'assets/img/blog-image 17.png' %}" class="card-img-top" alt="...">
                    <div class="card-body h-100">
                        <h5 class="card-title blogh5">Generate Random number using Python</h5>
                        <p class="card-text">Need some random numbers in your program? This article will help you to know different techniques...<a href="{% url 'blogpg8' %}" class="link-color text-decoration-none"><strong>Read
                                More</strong></a></p>
=======
        </div>
        <div class="col-12 col-md-4 my-3">
            <div class="card w-auto h-100">
                <img src="/static/assets/img/blog-image18.png" class="card-img-top" alt="...">
                <div class="card-body">
                    <h5 class="card-title blogh5">A deep look into comparison of CSV and JSON files</h5>
                    <p class="card-text">It has been a commonly raised question as to what works best between JSON and
                        CSV when working with data. Today we`re going to...<a href="./blogpg9.html"
                                                                              class="link-color text-decoration-none"><strong>Read
                            More</strong></a></p>
                </div>
                <div class="row mx-3 mb-3 align-content-center">

                    <div class="col">
                        <p class="text-end">July 24, 2022</p>
>>>>>>> 2844bf2a
                    </div>
                    <div class="row mx-3 mb-3 align-content-center">

                        <div class="col">
                            <p class="text-end">July 24, 2022</p>
                        </div>
                    </div>
                </div>
            </div>
            <div class="col-12 col-md-4 my-3">
                <div class="card w-auto h-100">
                    <img src="{% static 'assets/img/blog-image18.png' %}" class="card-img-top" alt="...">
                    <div class="card-body">
                        <h5 class="card-title blogh5">A deep look into comparison of CSV and JSON files</h5>
                        <p class="card-text">It has been a commonly raised question as to what works best between JSON and CSV when working with data. Today we`re going to...<a href="{% url 'blogpg9' %}" class="link-color text-decoration-none"><strong>Read
                                More</strong></a></p>
                    </div>
                    <div class="row mx-3 mb-3 align-content-center">

<<<<<<< HEAD
                        <div class="col">
                            <p class="text-end">July 24, 2022</p>
=======
<!---------------------Footer Section---------------------->
<section class="footer container-fluid " id="footer">
    <div class="container ml-lg-5 mr-lg-4 ml-sm-2 ml-md-2">
        <div class="row ">
            <div class="col-lg-3 col-md-6 col-sm-12">
                <div class="container text-left footer-logo">
                    <div class="">
                        <div class="col-sm  mb-2 pt-lg-5 pt-sm-3 "><img src="/static/assets/img/logof.svg " class=""
                                                                        alt="footer-logo ">
                        </div>
                        <div class="col-sm footer-text mb-4">
                            <p class="footer-p">With you our esteemed customers in our mind, Bytsfy was built to break
                                up your large and medium files into smaller chunks and make it easy for you to share,
                                sae or download. </p>
                        </div>
                        <div class="col-sm icons mb-4">
                            <img src="/static/assets/img/socials.svg" alt="">
>>>>>>> 2844bf2a
                        </div>
                    </div>
                </div>
            </div>
<<<<<<< HEAD
=======
            <div class="col-lg-3 col-md-6 col-sm-12  pt-lg-3 pt-sm-2">
                <h4 class="footer-header">Quick Links</h4>
                <ul class="quicklinks">
                    <a href="../index.html">
                        <li class=".">Home</li>
                    </a>
                    <a href="./FileUpload.html">
                        <li>Tools</li>
                    </a>
                    <a href="./Blog.html">
                        <li>Blogs</li>
                    </a>
                    <a href="./ResourcePGs/resourcepg.html">
                        <li>Resources</li>
                    </a>
                </ul>
            </div>
            <div class="col-lg-3 col-md-6 col-sm-12 pt-lg-3 pt-sm-2">
                <h4 class=" footer-header">Quick Action</h4>
                <ul class="quickActions ">
                    <a href="./FAQ.html">
                        <li>FAQs</li>
                    </a>
                    <a href="">
                        <li>API</li>
                    </a>
                    <a href="./contact.html">
                        <li>Contact</li>
                    </a>
                    <a href="./testimonial">
                        <li>Testimonial</li>
                    </a>
                </ul>
            </div>
            <div class="col-lg-3 col-md-6 col-sm-12 pt-lg-3 pt-sm-2">
                <h4 class=" footer-header">Address</h4>
                <div class="location d-flex d-sm-flex mt-3">
                    <i class="fa-solid fa-location-dot pt-4 pr-2 pl-3 pb-2"></i>
                    <p class="p-2">No 21 Broad Str, off Bypass St Philip, Dewa Nigeria.</p>
                </div>
                <div class="number d-flex ">
                    <i class="fa-solid fa-phone p-2"></i>
                    <p class="p-2">01-023-257</p>
                </div>
                <div class="mail d-flex ">
                    <i class="fa-solid fa-envelope p-2"></i>
                    <p class="p-2">hello@Bytsfy.work</p>
                </div>
            </div>
        </div>
        <div class="container row chat-box">
            <div class="col-8 "></div>
            <div class="col-4 footer-chat d-flex">
                <img src="/static/assets/img/chat-img.svg" class="chatimg" alt="chatimg">
                <h5 class="chattext">Chat with our Agents</h5>
            </div>
>>>>>>> 2844bf2a
        </div>
    </div>

    <!---------------------------Subscription Section---------------------------->

    {% include 'subscription.html' %}

    <!---------------------Footer Section---------------------->
    {% include 'footer.html' %}



    <!-- Option 1: jQuery and Bootstrap Bundle (includes Popper) -->
    <script src="https://cdn.jsdelivr.net/npm/@popperjs/core@2.11.5/dist/umd/popper.min.js" integrity="sha384-Xe+8cL9oJa6tN/veChSP7q+mnSPaj5Bcu9mPX5F5xIGE0DVittaqT5lorf0EI7Vk" crossorigin="anonymous"></script>
    <script src="https://cdn.jsdelivr.net/npm/bootstrap@5.2.0/dist/js/bootstrap.min.js" integrity="sha384-ODmDIVzN+pFdexxHEHFBQH3/9/vQ9uori45z4JjnFsRydbmQbmL5t1tQ0culUzyK" crossorigin="anonymous"></script>

</body>

</html><|MERGE_RESOLUTION|>--- conflicted
+++ resolved
@@ -9,11 +9,8 @@
     <link href="https://cdn.jsdelivr.net/npm/bootstrap@5.2.0/dist/css/bootstrap.min.css" rel="stylesheet" integrity="sha384-gH2yIJqKdNHPEq0n4Mqa/HGKIhSkIHeL5AyhkYV8i59U5AR6csBvApHHNl/vI1Bx" crossorigin="anonymous">
     <link rel="stylesheet" href="https://cdn.jsdelivr.net/npm/bootstrap@4.6.2/dist/css/bootstrap.min.css" integrity="sha384-xOolHFLEh07PJGoPkLv1IbcEPTNtaed2xpHsD9ESMhqIYd0nLMwNLD69Npy4HI+N" crossorigin="anonymous">
     <!--Custom CSS--->
-<<<<<<< HEAD
     <link rel="stylesheet" href="{% static 'assets/css/style.css' %}">
-=======
-    <link rel="stylesheet" href="/static/assets/css/style.css">
->>>>>>> 2844bf2a
+
     <!--Google Fonts--->
     <link href="https://fonts.googleapis.com/css2?family=Montserrat:ital,wght@0,100;0,200;0,300;0,400;0,500;0,600;0,700;0,800;0,900;1,100;1,200;1,300;1,400;1,500;1,600;1,700;1,800;1,900&family=Mulish:wght@200;300;400;500;600&display=swap" rel="stylesheet">
 
@@ -23,7 +20,6 @@
 </head>
 
 <body>
-<<<<<<< HEAD
     <!------------------------------Navbar Section------------------------------->
     {% include 'navbar.html' %}
     <!---------------------------First  Section---------------->
@@ -41,104 +37,16 @@
                 <div class="row  mb-3">
                     <div class="col">
                         <a href="{% url 'blogpg0' %}" class="btn btn-link blog-link-color ">Read More</a>
-=======
-<!------------------------------Navbar Section------------------------------->
-<header class="container-fluid">
-    <nav class="navbar navbar-expand-lg bg-white pt-3 mb-1 ml-lg-3 mr-lg-3">
-        <div class="container">
-            <a class="navbar-brand" href="/index.html"><img src="/static/assets/img/logo.svg" alt="nav-logo"></a>
-            <button class="navbar-toggler mb-3" type="button" data-bs-toggle="collapse"
-                    data-bs-target="#navbarSupportedContent" aria-controls="navbarSupportedContent"
-                    aria-expanded="false" aria-label="Toggle navigation">
-                <span class=""> <i class="fa-solid fa-align-right nav-icon"></i></span></span>
-            </button>
-            <div class="collapse navbar-collapse " id="navbarSupportedContent">
-                <ul class="navbar-nav me-auto mb-2 mb-lg-0 nav-ul">
-                    <li class="nav-item nav-items">
-                        <a class="nav-link " aria-current="page" href="{% url 'home' %}">Home</a>
-                    </li>
-
-                    <li class="nav-item dropdown nav-items">
-                        <a class="nav-link dropdown-toggle" href="#" role="button" data-bs-toggle="dropdown"
-                           aria-expanded="false">
-                            Resources
-                        </a>
-                        <ul class="dropdown-menu dropdown1">
-                            <li><a href="./FAQ.html" class="dropdown-item dropdown-items">FAQs</a></li>
-                            <li><a href="./Blog.html" class="dropdown-item dropdown-items">Blogs</a></li>
-                            <li>
-                                <a class="dropdown-item dropdown-items" href="./API-introduction.html">Documentation</a>
-                            </li>
-                        </ul>
-                    </li>
-                    <li class="nav-item dropdown nav-items">
-                        <a class="nav-link dropdown-toggle" href="#" role="button" data-bs-toggle="dropdown"
-                           aria-expanded="false">
-                            Tools
-                        </a>
-                        <div class="dropdown-menu dropdown1 wide-nav ">
-                            <div class="row ">
-                                <div class="text-center">
-                                    <h5 class="text-center"><strong>Split Files</strong></h5>
-                                    <a class="dropdown-item text-center" href="./FileUpload.html">Upload Files</a>
-                                    <a class="dropdown-item text-center" href="./CSV.html">Chunk by CSV
-                                    </a>
-                                    <a class="dropdown-item text-center" href="./JSON.html">Chunk by JSON</a>
-                                </div>
-
-                            </div>
-                        </div>
-
-                    </li>
-                    <li class="nav-item nav-items">
-                        <a href="./contact.html" class="nav-link">Contact</a>
-                    </li>
-                </ul>
-                <div class="nav navbar-nav navbar-right">
-                    <div class="dropdown ">
-                        <a href="#" class="dropdown-toggle " data-bs-toggle="dropdown">
-                            <span class=" nav-link  navbar-toggler-icon2 mb-3"><img
-                                    src="/static/assets/img/user-profile.svg"
-                                    alt=""> Shawn L.</span></a>
-                        <div class=" row dropdown-menu user_dropdownmenu dropdown1 ">
-                            <div class="m-4"><a href="./profile.html" class="nav-link2">Profile</a></div>
-                            <div class="m-4"><a href="./Dashboard.html" class="nav-link2">Saved Items</a></div>
-
-                            <div class="">
-
-                                <a href="./Sign_In.html">
-                                    <button href="./Sign_In.html" class="btn btn-subscribe1 m-3">
-                                            <span>
-                                                <i class="fa-solid fa-right-from-bracket"></i>
-                                            </span>
-                                        Logout
-                                    </button>
-                                </a>
-                            </div>
-                        </div>
->>>>>>> 2844bf2a
-                    </div>
+                    </div>
+
 
                 </div>
             </div>
             <div class="col-12 col-lg-6">
                 <img src="{% static 'assets/img/blog-image 8.png' %}" alt="JSON" class=" img-fluid w-100 rounded"></img>
             </div>
-<<<<<<< HEAD
-=======
-            <div class="row  mb-3">
-                <div class="col">
-                    <a href="./blogpg0.html" class="btn btn-link blog-link-color ">Read More</a>
-                </div>
-
-            </div>
-        </div>
-        <div class="col-12 col-lg-6">
-            <img src="/static/assets/img/blog-image 8.png" alt="JSON" class=" img-fluid w-100 rounded"></img>
->>>>>>> 2844bf2a
-        </div>
-
-<<<<<<< HEAD
+        </div>
+
     </div>
     <!---------------------------Blog Body Section------------------>
     <!----Row 1-->
@@ -154,29 +62,13 @@
                                 More</strong></a></p>
                     </div>
                     <div class="row mx-3 mb-3">
-=======
-<div class="container-fluid">
-    <div class="row mt-5 mb-2 mx-5 d-flex align-items-stretch">
-        <div class="col-12 col-md-4 my-3">
-            <div class="card w-auto h-100">
-                <img src="/static/assets/img/blog-image 10.png" class="card-img-top" alt="...">
-                <div class="card-body">
-                    <h5 class="card-title blogh5">What is JSON? Explained with JSON Examples</h5>
-                    <p class="card-text">What is JSON? JSON is a way to store, persist data in a structure which is easy
-                        to read and easy to access... <a href="./blogpg1.html"
-                                                         class="link-color text-decoration-none"><strong>Read
-                            More</strong></a></p>
-                </div>
-                <div class="row mx-3 mb-3">
->>>>>>> 2844bf2a
-
-                        <div class="col">
-                            <p class="text-end">July 24, 2022</p>
-                        </div>
-                    </div>
-                </div>
-            </div>
-<<<<<<< HEAD
+
+                        <div class="col">
+                            <p class="text-end">July 24, 2022</p>
+                        </div>
+                    </div>
+                </div>
+            </div>
             <div class="col-12 col-md-4 my-3">
                 <div class="card w-auto h-100">
                     <img src="{% static 'assets/img/blog-image 11.png' %}" class="card-img-top" alt="...">
@@ -186,28 +78,14 @@
                                 More</strong></a></p>
                     </div>
                     <div class="row mx-3 mb-3">
-=======
-        </div>
-        <div class="col-12 col-md-4 my-3">
-            <div class="card w-auto h-100">
-                <img src="/static/assets/img/blog-image 11.png" class="card-img-top" alt="...">
-                <div class="card-body h-100">
-                    <h5 class="card-title blogh5">Survey on JSON Data Modelling</h5>
-                    <p class="card-text">JSON (JavaScript Object Notation) [1-3] is a popular lightweight
-                        semi-structured data format based on the data types of... <a href="./blogpg2.html"
-                                                                                     class="link-color text-decoration-none"><strong>Read
-                            More</strong></a></p>
-                </div>
-                <div class="row mx-3 mb-3">
->>>>>>> 2844bf2a
-
-                        <div class="col">
-                            <p class="text-end">July 24, 2022</p>
-                        </div>
-                    </div>
-                </div>
-            </div>
-<<<<<<< HEAD
+
+
+                        <div class="col">
+                            <p class="text-end">July 24, 2022</p>
+                        </div>
+                    </div>
+                </div>
+            </div>
             <div class="col-12 col-md-4 my-3">
                 <div class="card w-auto h-100">
                     <img src="{% static 'assets/img/blog-image 12.png' %}" class="card-img-top" alt="...">
@@ -217,30 +95,17 @@
                                 More</strong></a>.</p>
                     </div>
                     <div class="row mx-3 mb-3">
-=======
-        </div>
-        <div class="col-12 col-md-4 my-3">
-            <div class="card w-auto h-100">
-                <img src="/static/assets/img/blog-image 12.png" class="card-img-top" alt="...">
-                <div class="card-body">
-                    <h5 class="card-title blogh5">JSON Example With Data Types Including JSON Array</h5>
-                    <p class="card-text">This article will have all the JSON Examples which covers each and every data
-                        type JSON supports. Here is the .. <a href="./blogpg3.html"
-                                                              class="link-color text-decoration-none"><strong>Read
-                            More</strong></a>.</p>
-                </div>
-                <div class="row mx-3 mb-3">
->>>>>>> 2844bf2a
-
-                        <div class="col">
-                            <p class="text-end">July 24, 2022</p>
-                        </div>
-                    </div>
-                </div>
-            </div>
-        </div>
-    </div>
-<<<<<<< HEAD
+
+
+                        <div class="col">
+                            <p class="text-end">July 24, 2022</p>
+                        </div>
+                    </div>
+                </div>
+            </div>
+        </div>
+
+    </div>
     <!----Row 2-->
     <div class="container-fluid">
         <div class="row mt-5 mb-2 mx-5 d-flex align-items-stretch">
@@ -254,31 +119,14 @@
                                 More</strong></a></p>
                     </div>
                     <div class="row mx-3 mb-3">
-=======
-</div>
-<!----Row 2-->
-<div class="container-fluid">
-    <div class="row mt-5 mb-2 mx-5 d-flex align-items-stretch">
-        <div class="col-12 col-md-4 my-3">
-            <div class="card w-auto h-100">
-                <img src="/static/assets/img/blog-image 13.png" class="card-img-top" alt="...">
-                <div class="card-body">
-                    <h5 class="card-title blogh5">Working with CSV and JSON for data solutions.</h5>
-                    <p class="card-text">Modern industries today are flooded with data, and as a result, there is great
-                        value processing ana analyzing the...
-                        <a href="./blogpg4.html" class="link-color text-decoration-none"><strong>Read
-                            More</strong></a></p>
-                </div>
-                <div class="row mx-3 mb-3">
->>>>>>> 2844bf2a
-
-                        <div class="col">
-                            <p class="text-end">July 24, 2022</p>
-                        </div>
-                    </div>
-                </div>
-            </div>
-<<<<<<< HEAD
+
+                        <div class="col">
+                            <p class="text-end">July 24, 2022</p>
+
+                        </div>
+                    </div>
+                </div>
+            </div>
             <div class="col-12 col-md-4 my-3">
                 <div class="card w-auto h-100">
                     <img src="{% static 'assets/img/blog-image 14.png' %}" class="card-img-top" alt="...">
@@ -288,28 +136,13 @@
                                 More</strong></a></p>
                     </div>
                     <div class="row mx-3 mb-3">
-=======
-        </div>
-        <div class="col-12 col-md-4 my-3">
-            <div class="card w-auto h-100">
-                <img src="/static/assets/img/blog-image 14.png" class="card-img-top" alt="...">
-                <div class="card-body h-100">
-                    <h5 class="card-title blogh5">Check undefined Javascript, two ways to do it.</h5>
-                    <p class="card-text">How to check for undefined in Javascript? Simple answer would be to use If
-                        condition, in case the variable is infinite...<a href="./blogpg5.html"
-                                                                         class="link-color text-decoration-none"><strong>Read
-                            More</strong></a></p>
-                </div>
-                <div class="row mx-3 mb-3">
->>>>>>> 2844bf2a
-
-                        <div class="col">
-                            <p class="text-end">July 24, 2022</p>
-                        </div>
-                    </div>
-                </div>
-            </div>
-<<<<<<< HEAD
+
+                        <div class="col">
+                            <p class="text-end">July 24, 2022</p>
+                        </div>
+                    </div>
+                </div>
+            </div>
             <div class="col-12 col-md-4 my-3">
                 <div class="card w-auto h-100">
                     <img src="{% static 'assets/img/blog-image 15.png' %}" class="card-img-top" alt="...">
@@ -319,30 +152,16 @@
                                 More</strong></a></p>
                     </div>
                     <div class="row mx-3 mb-3">
-=======
-        </div>
-        <div class="col-12 col-md-4 my-3">
-            <div class="card w-auto h-100">
-                <img src="/static/assets/img/blog-image 15.png" class="card-img-top" alt="...">
-                <div class="card-body">
-                    <h5 class="card-title blogh5">XLM Pretty Print Using Python- With Examples</h5>
-                    <p class="card-text">XML Pretty Print using Python is required frequently for testing, analyzing and
-                        debugging XML data. Python and XML both... <a href="./blogpg6.html"
-                                                                      class="link-color text-decoration-none"><strong>Read
-                            More</strong></a></p>
-                </div>
-                <div class="row mx-3 mb-3">
->>>>>>> 2844bf2a
-
-                        <div class="col">
-                            <p class="text-end">July 24, 2022</p>
-                        </div>
-                    </div>
-                </div>
-            </div>
-        </div>
-    </div>
-<<<<<<< HEAD
+
+                        <div class="col">
+                            <p class="text-end">July 24, 2022</p>
+                        </div>
+                    </div>
+                </div>
+            </div>
+        </div>
+
+    </div>
     <!------Row 3 -->
     <div class="container-fluid">
         <div class="row mt-5 mb-2 mx-5 d-flex align-items-stretch">
@@ -356,48 +175,13 @@
                                 More</strong></a></p>
                     </div>
                     <div class="row mx-3 mb-3 align-content-center">
-=======
-</div>
-<!------Row 3 -->
-<div class="container-fluid">
-    <div class="row mt-5 mb-2 mx-5 d-flex align-items-stretch">
-        <div class="col-12 col-md-4 my-3">
-            <div class="card w-auto h-100">
-                <img src="/static/assets/img/blog-image 16.png" class="card-img-top" alt="...">
-                <div class="card-body">
-                    <h5 class="card-title blogh5">Convert String to JSON object using Javascript</h5>
-                    <p class="card-text">Converting String to JSON object using Javascript is an essential task if you
-                        are working heavily on data that...
-                        <a href="./blogpg7.html" class="link-color text-decoration-none"><strong>Read
-                            More</strong></a></p>
-                </div>
-                <div class="row mx-3 mb-3 align-content-center">
-
-                    <div class="col">
-                        <p class="text-end">July 24, 2022</p>
-                    </div>
-                </div>
-            </div>
-        </div>
-        <div class="col-12 col-md-4 my-3">
-            <div class="card w-auto h-100">
-                <img src="/static/assets/img/blog-image 17.png" class="card-img-top" alt="...">
-                <div class="card-body h-100">
-                    <h5 class="card-title blogh5">Generate Random number using Python</h5>
-                    <p class="card-text">Need some random numbers in your program? This article will help you to know
-                        different techniques...<a href="./blogpg8.html" class="link-color text-decoration-none"><strong>Read
-                            More</strong></a></p>
-                </div>
-                <div class="row mx-3 mb-3 align-content-center">
->>>>>>> 2844bf2a
-
-                        <div class="col">
-                            <p class="text-end">July 24, 2022</p>
-                        </div>
-                    </div>
-                </div>
-            </div>
-<<<<<<< HEAD
+
+                        <div class="col">
+                            <p class="text-end">July 24, 2022</p>
+                        </div>
+                    </div>
+                </div>
+            </div>
             <div class="col-12 col-md-4 my-3">
                 <div class="card w-auto h-100">
                     <img src="{% static 'assets/img/blog-image 17.png' %}" class="card-img-top" alt="...">
@@ -405,23 +189,6 @@
                         <h5 class="card-title blogh5">Generate Random number using Python</h5>
                         <p class="card-text">Need some random numbers in your program? This article will help you to know different techniques...<a href="{% url 'blogpg8' %}" class="link-color text-decoration-none"><strong>Read
                                 More</strong></a></p>
-=======
-        </div>
-        <div class="col-12 col-md-4 my-3">
-            <div class="card w-auto h-100">
-                <img src="/static/assets/img/blog-image18.png" class="card-img-top" alt="...">
-                <div class="card-body">
-                    <h5 class="card-title blogh5">A deep look into comparison of CSV and JSON files</h5>
-                    <p class="card-text">It has been a commonly raised question as to what works best between JSON and
-                        CSV when working with data. Today we`re going to...<a href="./blogpg9.html"
-                                                                              class="link-color text-decoration-none"><strong>Read
-                            More</strong></a></p>
-                </div>
-                <div class="row mx-3 mb-3 align-content-center">
-
-                    <div class="col">
-                        <p class="text-end">July 24, 2022</p>
->>>>>>> 2844bf2a
                     </div>
                     <div class="row mx-3 mb-3 align-content-center">
 
@@ -441,91 +208,13 @@
                     </div>
                     <div class="row mx-3 mb-3 align-content-center">
 
-<<<<<<< HEAD
-                        <div class="col">
-                            <p class="text-end">July 24, 2022</p>
-=======
-<!---------------------Footer Section---------------------->
-<section class="footer container-fluid " id="footer">
-    <div class="container ml-lg-5 mr-lg-4 ml-sm-2 ml-md-2">
-        <div class="row ">
-            <div class="col-lg-3 col-md-6 col-sm-12">
-                <div class="container text-left footer-logo">
-                    <div class="">
-                        <div class="col-sm  mb-2 pt-lg-5 pt-sm-3 "><img src="/static/assets/img/logof.svg " class=""
-                                                                        alt="footer-logo ">
-                        </div>
-                        <div class="col-sm footer-text mb-4">
-                            <p class="footer-p">With you our esteemed customers in our mind, Bytsfy was built to break
-                                up your large and medium files into smaller chunks and make it easy for you to share,
-                                sae or download. </p>
-                        </div>
-                        <div class="col-sm icons mb-4">
-                            <img src="/static/assets/img/socials.svg" alt="">
->>>>>>> 2844bf2a
-                        </div>
-                    </div>
-                </div>
-            </div>
-<<<<<<< HEAD
-=======
-            <div class="col-lg-3 col-md-6 col-sm-12  pt-lg-3 pt-sm-2">
-                <h4 class="footer-header">Quick Links</h4>
-                <ul class="quicklinks">
-                    <a href="../index.html">
-                        <li class=".">Home</li>
-                    </a>
-                    <a href="./FileUpload.html">
-                        <li>Tools</li>
-                    </a>
-                    <a href="./Blog.html">
-                        <li>Blogs</li>
-                    </a>
-                    <a href="./ResourcePGs/resourcepg.html">
-                        <li>Resources</li>
-                    </a>
-                </ul>
-            </div>
-            <div class="col-lg-3 col-md-6 col-sm-12 pt-lg-3 pt-sm-2">
-                <h4 class=" footer-header">Quick Action</h4>
-                <ul class="quickActions ">
-                    <a href="./FAQ.html">
-                        <li>FAQs</li>
-                    </a>
-                    <a href="">
-                        <li>API</li>
-                    </a>
-                    <a href="./contact.html">
-                        <li>Contact</li>
-                    </a>
-                    <a href="./testimonial">
-                        <li>Testimonial</li>
-                    </a>
-                </ul>
-            </div>
-            <div class="col-lg-3 col-md-6 col-sm-12 pt-lg-3 pt-sm-2">
-                <h4 class=" footer-header">Address</h4>
-                <div class="location d-flex d-sm-flex mt-3">
-                    <i class="fa-solid fa-location-dot pt-4 pr-2 pl-3 pb-2"></i>
-                    <p class="p-2">No 21 Broad Str, off Bypass St Philip, Dewa Nigeria.</p>
-                </div>
-                <div class="number d-flex ">
-                    <i class="fa-solid fa-phone p-2"></i>
-                    <p class="p-2">01-023-257</p>
-                </div>
-                <div class="mail d-flex ">
-                    <i class="fa-solid fa-envelope p-2"></i>
-                    <p class="p-2">hello@Bytsfy.work</p>
-                </div>
-            </div>
-        </div>
-        <div class="container row chat-box">
-            <div class="col-8 "></div>
-            <div class="col-4 footer-chat d-flex">
-                <img src="/static/assets/img/chat-img.svg" class="chatimg" alt="chatimg">
-                <h5 class="chattext">Chat with our Agents</h5>
-            </div>
->>>>>>> 2844bf2a
+                        <div class="col">
+                            <p class="text-end">July 24, 2022</p>
+                        </div>
+                    </div>
+                </div>
+
+            </div>
         </div>
     </div>
 
