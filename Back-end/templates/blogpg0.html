--- conflicted
+++ resolved
@@ -9,11 +9,9 @@
     <link href="https://cdn.jsdelivr.net/npm/bootstrap@5.2.0/dist/css/bootstrap.min.css" rel="stylesheet" integrity="sha384-gH2yIJqKdNHPEq0n4Mqa/HGKIhSkIHeL5AyhkYV8i59U5AR6csBvApHHNl/vI1Bx" crossorigin="anonymous">
     <link rel="stylesheet" href="https://cdn.jsdelivr.net/npm/bootstrap@4.6.2/dist/css/bootstrap.min.css" integrity="sha384-xOolHFLEh07PJGoPkLv1IbcEPTNtaed2xpHsD9ESMhqIYd0nLMwNLD69Npy4HI+N" crossorigin="anonymous">
     <!--Custom CSS--->
-<<<<<<< HEAD
+
     <link rel="stylesheet" href="{% static 'assets/css/style.css' %}">
-=======
-    <link rel="stylesheet" href="/static/assets/css/style.css">
->>>>>>> 2844bf2a
+
     <!--Google Fonts--->
     <link href="https://fonts.googleapis.com/css2?family=Montserrat:ital,wght@0,100;0,200;0,300;0,400;0,500;0,600;0,700;0,800;0,900;1,100;1,200;1,300;1,400;1,500;1,600;1,700;1,800;1,900&family=Mulish:wght@200;300;400;500;600&display=swap" rel="stylesheet">
 
@@ -23,7 +21,7 @@
 </head>
 
 <body>
-<<<<<<< HEAD
+
     <!------------------------------Navbar Section------------------------------->
     {% include 'navbar.html' %}
     <!------------------------------Blog Header------------>
@@ -34,106 +32,7 @@
                     Bytsfy Blog
                 </h4>
             </a>
-=======
-<!------------------------------Navbar Section------------------------------->
-<header class="container-fluid">
-    <nav class="navbar navbar-expand-lg bg-white pt-3 mb-1 ml-lg-3 mr-lg-3">
-        <div class="container">
-            <a class="navbar-brand" href="/index.html"><img src="/static/assets/img/logo.svg" alt="nav-logo"></a>
-            <button class="navbar-toggler mb-3" type="button" data-bs-toggle="collapse"
-                    data-bs-target="#navbarSupportedContent" aria-controls="navbarSupportedContent"
-                    aria-expanded="false" aria-label="Toggle navigation">
-                <span class=""> <i class="fa-solid fa-align-right nav-icon"></i></span></span>
-            </button>
-            <div class="collapse navbar-collapse " id="navbarSupportedContent">
-                <ul class="navbar-nav me-auto mb-2 mb-lg-0 nav-ul">
-                    <li class="nav-item nav-items">
-                        <a class="nav-link " aria-current="page" href="{% url 'home' %}">Home</a>
-                    </li>
 
-                    <li class="nav-item dropdown nav-items">
-                        <a class="nav-link dropdown-toggle" href="#" role="button" data-bs-toggle="dropdown"
-                           aria-expanded="false">
-                            Resources
-                        </a>
-                        <ul class="dropdown-menu dropdown1">
-                            <li><a href="./FAQ.html" class="dropdown-item dropdown-items">FAQs</a></li>
-                            <li><a href="./Blog.html" class="dropdown-item dropdown-items">Blogs</a></li>
-                            <li>
-                                <a class="dropdown-item dropdown-items" href="./API-introduction.html">Documentation</a>
-                            </li>
-                        </ul>
-                    </li>
-                    <li class="nav-item dropdown nav-items">
-                        <a class="nav-link dropdown-toggle" href="#" role="button" data-bs-toggle="dropdown"
-                           aria-expanded="false">
-                            Tools
-                        </a>
-                        <div class="dropdown-menu dropdown1 wide-nav ">
-                            <div class="row ">
-                                <div class="text-center">
-                                    <h5 class="text-center"><strong>Split Files</strong></h5>
-                                    <a class="dropdown-item text-center" href="./FileUpload.html">Upload Files</a>
-                                    <a class="dropdown-item text-center" href="./CSV.html">Chunk by CSV
-                                    </a>
-                                    <a class="dropdown-item text-center" href="./JSON.html">Chunk by JSON</a>
-                                </div>
-
-                            </div>
-                        </div>
-
-                    </li>
-                    <li class="nav-item nav-items">
-                        <a href="./contact.html" class="nav-link">Contact</a>
-                    </li>
-                </ul>
-                <div class="nav navbar-nav navbar-right">
-                    <div class="dropdown ">
-                        <a href="#" class="dropdown-toggle " data-bs-toggle="dropdown">
-                            <span class=" nav-link  navbar-toggler-icon2 mb-3"><img
-                                    src="/static/assets/img/user-profile.svg"
-                                    alt=""> Shawn L.</span></a>
-                        <div class=" row dropdown-menu user_dropdownmenu dropdown1 ">
-                            <div class="m-4"><a href="./profile.html" class="nav-link2">Profile</a></div>
-                            <div class="m-4"><a href="./Dashboard.html" class="nav-link2">Saved Items</a></div>
-
-                            <div class="">
-
-                                <a href="./Sign_In.html">
-                                    <button href="./Sign_In.html" class="btn btn-subscribe1 m-3">
-                                            <span>
-                                                <i class="fa-solid fa-right-from-bracket"></i>
-                                            </span>
-                                        Logout
-                                    </button>
-                                </a>
-                            </div>
-                        </div>
-                    </div>
-                </div>
-            </div>
-        </div>
-    </nav>
-</header>
-<!------------------------------Blog Header------------>
-<!-- <div class="container-fluid">
-    <div class="row ">
-        <a class="blogHeader" href="./Blog.html">
-            <h4>
-                Bytsfy Blog
-            </h4>
-        </a>
-    </div>
-</div> -->
-
-<!---------------------------Blog Article  Section---------------->
-<div class="container-fluid">
-    <div class="row mx-3 ">
-
-        <!-------------Blog Image----------------->
-        <div class="col-12 mt-5 mb-3">
-            <img src="/static/assets/img/blog-image 8.png" alt="JSON" class=" img-fluid w-100  rounded"></img>
->>>>>>> 2844bf2a
         </div>
     </div> -->
 
@@ -190,94 +89,12 @@
         </div>
     </div>
 
-<<<<<<< HEAD
     <!---------------------------Subscription Section---------------------------->
 
     {% include 'subscription.html' %}
 
     <!---------------------Footer Section---------------------->
     {% include 'footer.html' %}
-=======
-<!---------------------Footer Section---------------------->
-<section class="footer container-fluid " id="footer">
-    <div class="container ml-lg-5 mr-lg-4 ml-sm-2 ml-md-2">
-        <div class="row ">
-            <div class="col-lg-3 col-md-6 col-sm-12">
-                <div class="container text-left footer-logo">
-                    <div class="">
-                        <div class="col-sm  mb-2 pt-lg-5 pt-sm-3 "><img src="/static/assets/img/logof.svg " class=""
-                                                                        alt="footer-logo ">
-                        </div>
-                        <div class="col-sm footer-text mb-4">
-                            <p class="footer-p">With you our esteemed customers in our mind, Bytsfy was built to break
-                                up your large and medium files into smaller chunks and make it easy for you to share,
-                                sae or download. </p>
-                        </div>
-                        <div class="col-sm icons mb-4">
-                            <img src="../assets/img/socials.svg" alt="">
-                        </div>
-                    </div>
-                </div>
-            </div>
-            <div class="col-lg-3 col-md-6 col-sm-12  pt-lg-3 pt-sm-2">
-                <h4 class="footer-header">Quick Links</h4>
-                <ul class="quicklinks">
-                    <a href="../index.html">
-                        <li class=".">Home</li>
-                    </a>
-                    <a href="./FileUpload.html">
-                        <li>Tools</li>
-                    </a>
-                    <a href="./Blog.html">
-                        <li>Blogs</li>
-                    </a>
-                    <a href="./ResourcePGs/resourcepg.html">
-                        <li>Resources</li>
-                    </a>
-                </ul>
-            </div>
-            <div class="col-lg-3 col-md-6 col-sm-12 pt-lg-3 pt-sm-2">
-                <h4 class=" footer-header">Quick Action</h4>
-                <ul class="quickActions ">
-                    <a href="./FAQ.html">
-                        <li>FAQs</li>
-                    </a>
-                    <a href="">
-                        <li>API</li>
-                    </a>
-                    <a href="./contact.html">
-                        <li>Contact</li>
-                    </a>
-                    <a href="./testimonial">
-                        <li>Testimonial</li>
-                    </a>
-                </ul>
-            </div>
-            <div class="col-lg-3 col-md-6 col-sm-12 pt-lg-3 pt-sm-2">
-                <h4 class=" footer-header">Address</h4>
-                <div class="location d-flex d-sm-flex mt-3">
-                    <i class="fa-solid fa-location-dot pt-4 pr-2 pl-3 pb-2"></i>
-                    <p class="p-2">No 21 Broad Str, off Bypass St Philip, Dewa Nigeria.</p>
-                </div>
-                <div class="number d-flex ">
-                    <i class="fa-solid fa-phone p-2"></i>
-                    <p class="p-2">01-023-257</p>
-                </div>
-                <div class="mail d-flex ">
-                    <i class="fa-solid fa-envelope p-2"></i>
-                    <p class="p-2">hello@Bytsfy.work</p>
-                </div>
-            </div>
-        </div>
-        <div class="container row chat-box">
-            <div class="col-8 "></div>
-            <div class="col-4 footer-chat d-flex">
-                <img src="../assets/img/chat-img.svg" class="chatimg" alt="chatimg">
-                <h5 class="chattext">Chat with our Agents</h5>
-            </div>
-        </div>
-    </div>
->>>>>>> 2844bf2a
 
 
 
