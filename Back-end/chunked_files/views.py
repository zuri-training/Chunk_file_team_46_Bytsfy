--- conflicted
+++ resolved
@@ -1,12 +1,7 @@
 import os.path
 from django.shortcuts import render
 from . import csv_chunk
-<<<<<<< HEAD
-
-from .models import UploadedFile
-=======
 from .models import UploadedFile, Contact, Subscribers
->>>>>>> 18f917e4
 from django.contrib import messages
 from pathlib import Path
 from django.http import HttpResponseRedirect
@@ -32,10 +27,7 @@
         doc_name = name_of_file[-1].split(".")[0]
 
         if name_of_file[-1].split(".")[1] == "csv":
-<<<<<<< HEAD
-            bytfy = csv_chunk.Bytfy_csv(newfile_path, per_lines=1000, output_ext=".csv", doc_name=doc_name)
-            bytfy.bytfy_start()
-=======
+
             bytfy = csv_chunk.Bytfy_csv(newfile_path, user_sepecif_size=2855780, output_ext=".csv", doc_name=doc_name, file_size=file_size)
             bytfy.bytfy_start() 
 
@@ -43,7 +35,6 @@
             
             jsnify=csv_chunk.Bytsfy_json(user_specify_size=20, file_path=newfile_path, doc_name=doc_name )
             jsnify.json_chunk()
->>>>>>> 18f917e4
         # user_upload.delete()
     return render(request, "upload.html")
 
@@ -76,9 +67,6 @@
         new_contact.save() 
     
    
-        print(entered_email)
-        print(chosen_subject)
-        print(entered_message)
 
         return HttpResponseRedirect("/thank-you")
     
