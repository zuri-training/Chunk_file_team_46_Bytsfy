import os.path
from django.shortcuts import render
from . import csv_chunk
from .models import UploadedFile
from django.contrib import messages
from pathlib import Path

# Create your views here.



def chunk(request):
    if request.method == 'POST':
        file_data = request.FILES["file"]

        if file_data.name.split(".")[-1] not in ("json", "csv"):
            messages.error(request, "Please upload csv or json file")

        base_dir = Path(__file__).parent.parent
        user_upload = UploadedFile(uploaded_file=request.FILES['file'])
        user_upload.save()
        name_of_file = user_upload.uploaded_file.name.split("/")#split
        newfile_path = os.path.join(base_dir, f"media\{name_of_file[0]}\{name_of_file[1]}")

        doc_name = name_of_file[-1].split(".")[0]
<<<<<<< HEAD
        if name_of_file[-1].split(".")[1] == "csv":
            bytfy = csv_chunk.Bytfy_csv(newfile_path, user_sepecif_size=100, output_ext=".csv", doc_name=doc_name)
            bytfy.bytfy_start()
        # user_upload.delete()
    return render(request, "upload.html")
=======
        # print(csv_chunk.file_ext_name(newfile_path))
        bytes =csv_chunk.Bytfy_csv(newfile_path, user_sepecif_size=100, output_ext=".csv", doc_name=doc_name)
        bytes.bytfy_start()
        user_upload.delete()
        return render(request, "upload.html")
>>>>>>> de9df3d8
#     return render(request, "dashboard")
<|MERGE_RESOLUTION|>--- conflicted
+++ resolved
@@ -23,17 +23,11 @@
         newfile_path = os.path.join(base_dir, f"media\{name_of_file[0]}\{name_of_file[1]}")
 
         doc_name = name_of_file[-1].split(".")[0]
-<<<<<<< HEAD
+
         if name_of_file[-1].split(".")[1] == "csv":
             bytfy = csv_chunk.Bytfy_csv(newfile_path, user_sepecif_size=100, output_ext=".csv", doc_name=doc_name)
             bytfy.bytfy_start()
         # user_upload.delete()
     return render(request, "upload.html")
-=======
-        # print(csv_chunk.file_ext_name(newfile_path))
-        bytes =csv_chunk.Bytfy_csv(newfile_path, user_sepecif_size=100, output_ext=".csv", doc_name=doc_name)
-        bytes.bytfy_start()
-        user_upload.delete()
-        return render(request, "upload.html")
->>>>>>> de9df3d8
+
 #     return render(request, "dashboard")
