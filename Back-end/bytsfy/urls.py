"""bytsfy URL Configuration

The `urlpatterns` list routes URLs to views. For more information please see:
    https://docs.djangoproject.com/en/4.0/topics/http/urls/
Examples:
Function views
    1. Add an import:  from my_app import views
    2. Add a URL to urlpatterns:  path('', views.home, name='home')
Class-based views
    1. Add an import:  from other_app.views import Home
    2. Add a URL to urlpatterns:  path('', Home.as_view(), name='home')
Including another URLconf
    1. Import the include() function: from django.urls import include, path
    2. Add a URL to urlpatterns:  path('blog/', include('blog.urls'))
"""
from django.contrib import admin
from django.urls import path, include
from django.views.generic import TemplateView
from django.conf.urls.static import static
from django.conf import settings
from chunked_files.views import contact
from accounts.views import homePage, landingPage, profilePage


urlpatterns = [
    path("admin/", admin.site.urls),
    # user authentication

    path("accounts/", include("allauth.urls")),
    path("accounts/", include("accounts.urls")),
    
    # social logins
    path("social-auth/", include("social_django.urls", namespace="social")),
<<<<<<< HEAD

    path("", landingPage, name="landing-page"),
    path("homepage.html", homePage, name="home-page"),
    path("profile.html", profilePage, name="profile-page"),
    path("FAQ.html", TemplateView.as_view(template_name="FAQ.html"), name="faq-page"),
    path("documentation.html", TemplateView.as_view(template_name="API-introduction.html"), name="api-page"),
    path("documentation.html/get-started", TemplateView.as_view(template_name="getStarted.html"), name="api-getstarted"),
    path("contact.html", contact, name="contact-page"),

    # Blog page and its linked pages routing
    path("Blog.html", TemplateView.as_view(template_name="blog.html"), name="blog-page"),
    path("Blog.html/1", TemplateView.as_view(template_name="blogpg0.html"), name="blogpg0"),
    path("Blog.html/2", TemplateView.as_view(template_name="blogpg1.html"), name="blogpg1"),
    path("Blog.html/3", TemplateView.as_view(template_name="blogpg2.html"), name="blogpg2"),
    path("Blog.html/4", TemplateView.as_view(template_name="blogpg3.html"), name="blogpg3"),
    path("Blog.html/5", TemplateView.as_view(template_name="blogpg4.html"), name="blogpg4"),
    path("Blog.html/6", TemplateView.as_view(template_name="blogpg5.html"), name="blogpg5"),
    path("Blog.html/7", TemplateView.as_view(template_name="blogpg6.html"), name="blogpg6"),
    path("Blog.html/8", TemplateView.as_view(template_name="blogpg7.html"), name="blogpg7"),
    path("Blog.html/9", TemplateView.as_view(template_name="blogpg8.html"), name="blogpg8"),
    path("Blog.html/0", TemplateView.as_view(template_name="blogpg9.html"), name="blogpg9"),
    
=======
    path("", TemplateView.as_view(template_name="base.html"), name="home"),
    path("", TemplateView.as_view(template_name="dashboard.html"), name="dashboard"),
    path("FAQ", TemplateView.as_view(template_name="FAQ.html"), name="FAQ"),
    path("Blog", TemplateView.as_view(template_name="blog.html"), name="Blog"),
    path("contact", TemplateView.as_view(template_name="contact.html"), name="contact"),
    path("upload", TemplateView.as_view(template_name="upload.html"), name="upload"),
    path("getStarted", TemplateView.as_view(template_name="getStarted.html"), name="about"),
    path("chunk/", include("chunked_files.urls")),
    path("", include('chunker.urls')),
>>>>>>> 2844bf2a

]
if settings.DEBUG:
    urlpatterns += static(settings.MEDIA_URL, document_root=settings.MEDIA_ROOT)<|MERGE_RESOLUTION|>--- conflicted
+++ resolved
@@ -31,7 +31,7 @@
     
     # social logins
     path("social-auth/", include("social_django.urls", namespace="social")),
-<<<<<<< HEAD
+
 
     path("", landingPage, name="landing-page"),
     path("homepage.html", homePage, name="home-page"),
@@ -54,17 +54,6 @@
     path("Blog.html/9", TemplateView.as_view(template_name="blogpg8.html"), name="blogpg8"),
     path("Blog.html/0", TemplateView.as_view(template_name="blogpg9.html"), name="blogpg9"),
     
-=======
-    path("", TemplateView.as_view(template_name="base.html"), name="home"),
-    path("", TemplateView.as_view(template_name="dashboard.html"), name="dashboard"),
-    path("FAQ", TemplateView.as_view(template_name="FAQ.html"), name="FAQ"),
-    path("Blog", TemplateView.as_view(template_name="blog.html"), name="Blog"),
-    path("contact", TemplateView.as_view(template_name="contact.html"), name="contact"),
-    path("upload", TemplateView.as_view(template_name="upload.html"), name="upload"),
-    path("getStarted", TemplateView.as_view(template_name="getStarted.html"), name="about"),
-    path("chunk/", include("chunked_files.urls")),
-    path("", include('chunker.urls')),
->>>>>>> 2844bf2a
 
 ]
 if settings.DEBUG:
